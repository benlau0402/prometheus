// Copyright 2017 The Prometheus Authors
// Licensed under the Apache License, Version 2.0 (the "License");
// you may not use this file except in compliance with the License.
// You may obtain a copy of the License at
//
// http://www.apache.org/licenses/LICENSE-2.0
//
// Unless required by applicable law or agreed to in writing, software
// distributed under the License is distributed on an "AS IS" BASIS,
// WITHOUT WARRANTIES OR CONDITIONS OF ANY KIND, either express or implied.
// See the License for the specific language governing permissions and
// limitations under the License.

package tsdb

import (
	"context"
	"fmt"
	"math"
	"math/rand"
	"path/filepath"
	"sort"
	"strconv"
	"testing"
	"time"

	"github.com/oklog/ulid"
	"github.com/pkg/errors"
	"github.com/stretchr/testify/require"

	"github.com/prometheus/prometheus/model/labels"
	"github.com/prometheus/prometheus/storage"
	"github.com/prometheus/prometheus/tsdb/chunkenc"
	"github.com/prometheus/prometheus/tsdb/chunks"
	"github.com/prometheus/prometheus/tsdb/index"
	"github.com/prometheus/prometheus/tsdb/tombstones"
	"github.com/prometheus/prometheus/tsdb/tsdbutil"
)

// TODO(bwplotka): Replace those mocks with remote.concreteSeriesSet.
type mockSeriesSet struct {
	next   func() bool
	series func() storage.Series
	ws     func() storage.Warnings
	err    func() error
}

func (m *mockSeriesSet) Next() bool                 { return m.next() }
func (m *mockSeriesSet) At() storage.Series         { return m.series() }
func (m *mockSeriesSet) Err() error                 { return m.err() }
func (m *mockSeriesSet) Warnings() storage.Warnings { return m.ws() }

func newMockSeriesSet(list []storage.Series) *mockSeriesSet {
	i := -1
	return &mockSeriesSet{
		next: func() bool {
			i++
			return i < len(list)
		},
		series: func() storage.Series {
			return list[i]
		},
		err: func() error { return nil },
		ws:  func() storage.Warnings { return nil },
	}
}

type mockChunkSeriesSet struct {
	next   func() bool
	series func() storage.ChunkSeries
	ws     func() storage.Warnings
	err    func() error
}

func (m *mockChunkSeriesSet) Next() bool                 { return m.next() }
func (m *mockChunkSeriesSet) At() storage.ChunkSeries    { return m.series() }
func (m *mockChunkSeriesSet) Err() error                 { return m.err() }
func (m *mockChunkSeriesSet) Warnings() storage.Warnings { return m.ws() }

func newMockChunkSeriesSet(list []storage.ChunkSeries) *mockChunkSeriesSet {
	i := -1
	return &mockChunkSeriesSet{
		next: func() bool {
			i++
			return i < len(list)
		},
		series: func() storage.ChunkSeries {
			return list[i]
		},
		err: func() error { return nil },
		ws:  func() storage.Warnings { return nil },
	}
}

type seriesSamples struct {
	lset   map[string]string
	chunks [][]sample
}

// Index: labels -> postings -> chunkMetas -> chunkRef
// ChunkReader: ref -> vals
func createIdxChkReaders(t *testing.T, tc []seriesSamples) (IndexReader, ChunkReader, int64, int64) {
	sort.Slice(tc, func(i, j int) bool {
		return labels.Compare(labels.FromMap(tc[i].lset), labels.FromMap(tc[i].lset)) < 0
	})

	postings := index.NewMemPostings()
	chkReader := mockChunkReader(make(map[chunks.ChunkRef]chunkenc.Chunk))
	lblIdx := make(map[string]map[string]struct{})
	mi := newMockIndex()
	blockMint := int64(math.MaxInt64)
	blockMaxt := int64(math.MinInt64)

	var chunkRef chunks.ChunkRef
	for i, s := range tc {
		i = i + 1 // 0 is not a valid posting.
		metas := make([]chunks.Meta, 0, len(s.chunks))
		for _, chk := range s.chunks {
			if chk[0].t < blockMint {
				blockMint = chk[0].t
			}
			if chk[len(chk)-1].t > blockMaxt {
				blockMaxt = chk[len(chk)-1].t
			}

			metas = append(metas, chunks.Meta{
				MinTime: chk[0].t,
				MaxTime: chk[len(chk)-1].t,
				Ref:     chunkRef,
			})

			chunk := chunkenc.NewXORChunk()
			app, _ := chunk.Appender()
			for _, smpl := range chk {
				app.Append(smpl.t, smpl.v)
			}
			chkReader[chunkRef] = chunk
			chunkRef++
		}
		ls := labels.FromMap(s.lset)
		require.NoError(t, mi.AddSeries(storage.SeriesRef(i), ls, metas...))

		postings.Add(storage.SeriesRef(i), ls)

		ls.Range(func(l labels.Label) {
			vs, present := lblIdx[l.Name]
			if !present {
				vs = map[string]struct{}{}
				lblIdx[l.Name] = vs
			}
			vs[l.Value] = struct{}{}
		})
	}

	require.NoError(t, postings.Iter(func(l labels.Label, p index.Postings) error {
		return mi.WritePostings(l.Name, l.Value, p)
	}))
	return mi, chkReader, blockMint, blockMaxt
}

type blockQuerierTestCase struct {
	mint, maxt int64
	ms         []*labels.Matcher
	hints      *storage.SelectHints
	exp        storage.SeriesSet
	expChks    storage.ChunkSeriesSet
}

func testBlockQuerier(t *testing.T, c blockQuerierTestCase, ir IndexReader, cr ChunkReader, stones *tombstones.MemTombstones) {
	t.Run("sample", func(t *testing.T) {
		q := blockQuerier{
			blockBaseQuerier: &blockBaseQuerier{
				index:      ir,
				chunks:     cr,
				tombstones: stones,

				mint: c.mint,
				maxt: c.maxt,
			},
		}

		res := q.Select(false, c.hints, c.ms...)
		defer func() { require.NoError(t, q.Close()) }()

		for {
			eok, rok := c.exp.Next(), res.Next()
			require.Equal(t, eok, rok)

			if !eok {
				require.Equal(t, 0, len(res.Warnings()))
				break
			}
			sexp := c.exp.At()
			sres := res.At()
			require.Equal(t, sexp.Labels(), sres.Labels())

			smplExp, errExp := storage.ExpandSamples(sexp.Iterator(nil), nil)
			smplRes, errRes := storage.ExpandSamples(sres.Iterator(nil), nil)

			require.Equal(t, errExp, errRes)
			require.Equal(t, smplExp, smplRes)
		}
		require.NoError(t, res.Err())
	})

	t.Run("chunk", func(t *testing.T) {
		q := blockChunkQuerier{
			blockBaseQuerier: &blockBaseQuerier{
				index:      ir,
				chunks:     cr,
				tombstones: stones,

				mint: c.mint,
				maxt: c.maxt,
			},
		}
		res := q.Select(false, c.hints, c.ms...)
		defer func() { require.NoError(t, q.Close()) }()

		for {
			eok, rok := c.expChks.Next(), res.Next()
			require.Equal(t, eok, rok)

			if !eok {
				require.Equal(t, 0, len(res.Warnings()))
				break
			}
			sexpChks := c.expChks.At()
			sres := res.At()

			require.Equal(t, sexpChks.Labels(), sres.Labels())

			chksExp, errExp := storage.ExpandChunks(sexpChks.Iterator(nil))
			rmChunkRefs(chksExp)
			chksRes, errRes := storage.ExpandChunks(sres.Iterator(nil))
			rmChunkRefs(chksRes)
			require.Equal(t, errExp, errRes)
			require.Equal(t, chksExp, chksRes)
		}
		require.NoError(t, res.Err())
	})
}

func TestBlockQuerier(t *testing.T) {
	for _, c := range []blockQuerierTestCase{
		{
			mint:    0,
			maxt:    0,
			ms:      []*labels.Matcher{},
			exp:     newMockSeriesSet([]storage.Series{}),
			expChks: newMockChunkSeriesSet([]storage.ChunkSeries{}),
		},
		{
			mint:    0,
			maxt:    0,
			ms:      []*labels.Matcher{labels.MustNewMatcher(labels.MatchEqual, "a", "a")},
			exp:     newMockSeriesSet([]storage.Series{}),
			expChks: newMockChunkSeriesSet([]storage.ChunkSeries{}),
		},
		{
			mint:    1,
			maxt:    0,
			ms:      []*labels.Matcher{labels.MustNewMatcher(labels.MatchEqual, "a", "a")},
			exp:     newMockSeriesSet([]storage.Series{}),
			expChks: newMockChunkSeriesSet([]storage.ChunkSeries{}),
		},
		{
			mint:    math.MinInt64,
			maxt:    math.MaxInt64,
			ms:      []*labels.Matcher{labels.MustNewMatcher(labels.MatchEqual, "a", "x")},
			exp:     newMockSeriesSet([]storage.Series{}),
			expChks: newMockChunkSeriesSet([]storage.ChunkSeries{}),
		},
		{
			mint: math.MinInt64,
			maxt: math.MaxInt64,
			ms:   []*labels.Matcher{labels.MustNewMatcher(labels.MatchRegexp, "a", ".*")},
			exp: newMockSeriesSet([]storage.Series{
				storage.NewListSeries(labels.FromStrings("a", "a"),
					[]tsdbutil.Sample{sample{1, 2, nil, nil}, sample{2, 3, nil, nil}, sample{3, 4, nil, nil}, sample{5, 2, nil, nil}, sample{6, 3, nil, nil}, sample{7, 4, nil, nil}},
				),
				storage.NewListSeries(labels.FromStrings("a", "a", "b", "b"),
					[]tsdbutil.Sample{sample{1, 1, nil, nil}, sample{2, 2, nil, nil}, sample{3, 3, nil, nil}, sample{5, 3, nil, nil}, sample{6, 6, nil, nil}},
				),
				storage.NewListSeries(labels.FromStrings("b", "b"),
					[]tsdbutil.Sample{sample{1, 3, nil, nil}, sample{2, 2, nil, nil}, sample{3, 6, nil, nil}, sample{5, 1, nil, nil}, sample{6, 7, nil, nil}, sample{7, 2, nil, nil}},
				),
			}),
			expChks: newMockChunkSeriesSet([]storage.ChunkSeries{
				storage.NewListChunkSeriesFromSamples(labels.FromStrings("a", "a"),
					[]tsdbutil.Sample{sample{1, 2, nil, nil}, sample{2, 3, nil, nil}, sample{3, 4, nil, nil}}, []tsdbutil.Sample{sample{5, 2, nil, nil}, sample{6, 3, nil, nil}, sample{7, 4, nil, nil}},
				),
				storage.NewListChunkSeriesFromSamples(labels.FromStrings("a", "a", "b", "b"),
					[]tsdbutil.Sample{sample{1, 1, nil, nil}, sample{2, 2, nil, nil}, sample{3, 3, nil, nil}}, []tsdbutil.Sample{sample{5, 3, nil, nil}, sample{6, 6, nil, nil}},
				),
				storage.NewListChunkSeriesFromSamples(labels.FromStrings("b", "b"),
					[]tsdbutil.Sample{sample{1, 3, nil, nil}, sample{2, 2, nil, nil}, sample{3, 6, nil, nil}}, []tsdbutil.Sample{sample{5, 1, nil, nil}, sample{6, 7, nil, nil}, sample{7, 2, nil, nil}},
				),
			}),
		},
		{
			mint: 2,
			maxt: 6,
			ms:   []*labels.Matcher{labels.MustNewMatcher(labels.MatchEqual, "a", "a")},
			exp: newMockSeriesSet([]storage.Series{
				storage.NewListSeries(labels.FromStrings("a", "a"),
					[]tsdbutil.Sample{sample{2, 3, nil, nil}, sample{3, 4, nil, nil}, sample{5, 2, nil, nil}, sample{6, 3, nil, nil}},
				),
				storage.NewListSeries(labels.FromStrings("a", "a", "b", "b"),
					[]tsdbutil.Sample{sample{2, 2, nil, nil}, sample{3, 3, nil, nil}, sample{5, 3, nil, nil}, sample{6, 6, nil, nil}},
				),
			}),
			expChks: newMockChunkSeriesSet([]storage.ChunkSeries{
				storage.NewListChunkSeriesFromSamples(labels.FromStrings("a", "a"),
					[]tsdbutil.Sample{sample{2, 3, nil, nil}, sample{3, 4, nil, nil}}, []tsdbutil.Sample{sample{5, 2, nil, nil}, sample{6, 3, nil, nil}},
				),
				storage.NewListChunkSeriesFromSamples(labels.FromStrings("a", "a", "b", "b"),
					[]tsdbutil.Sample{sample{2, 2, nil, nil}, sample{3, 3, nil, nil}}, []tsdbutil.Sample{sample{5, 3, nil, nil}, sample{6, 6, nil, nil}},
				),
			}),
		},
		{
			// This test runs a query disabling trimming. All chunks containing at least 1 sample within the queried
			// time range will be returned.
			mint:  2,
			maxt:  6,
			hints: &storage.SelectHints{Start: 2, End: 6, DisableTrimming: true},
			ms:    []*labels.Matcher{labels.MustNewMatcher(labels.MatchEqual, "a", "a")},
			exp: newMockSeriesSet([]storage.Series{
				storage.NewListSeries(labels.FromStrings("a", "a"),
					[]tsdbutil.Sample{sample{1, 2, nil, nil}, sample{2, 3, nil, nil}, sample{3, 4, nil, nil}, sample{5, 2, nil, nil}, sample{6, 3, nil, nil}, sample{7, 4, nil, nil}},
				),
				storage.NewListSeries(labels.FromStrings("a", "a", "b", "b"),
					[]tsdbutil.Sample{sample{1, 1, nil, nil}, sample{2, 2, nil, nil}, sample{3, 3, nil, nil}, sample{5, 3, nil, nil}, sample{6, 6, nil, nil}},
				),
			}),
			expChks: newMockChunkSeriesSet([]storage.ChunkSeries{
				storage.NewListChunkSeriesFromSamples(labels.FromStrings("a", "a"),
					[]tsdbutil.Sample{sample{1, 2, nil, nil}, sample{2, 3, nil, nil}, sample{3, 4, nil, nil}},
					[]tsdbutil.Sample{sample{5, 2, nil, nil}, sample{6, 3, nil, nil}, sample{7, 4, nil, nil}},
				),
				storage.NewListChunkSeriesFromSamples(labels.FromStrings("a", "a", "b", "b"),
					[]tsdbutil.Sample{sample{1, 1, nil, nil}, sample{2, 2, nil, nil}, sample{3, 3, nil, nil}},
					[]tsdbutil.Sample{sample{5, 3, nil, nil}, sample{6, 6, nil, nil}},
				),
			}),
		},
		{
			// This test runs a query disabling trimming. All chunks containing at least 1 sample within the queried
			// time range will be returned.
			mint:  5,
			maxt:  6,
			hints: &storage.SelectHints{Start: 5, End: 6, DisableTrimming: true},
			ms:    []*labels.Matcher{labels.MustNewMatcher(labels.MatchEqual, "a", "a")},
			exp: newMockSeriesSet([]storage.Series{
				storage.NewListSeries(labels.FromStrings("a", "a"),
					[]tsdbutil.Sample{sample{5, 2, nil, nil}, sample{6, 3, nil, nil}, sample{7, 4, nil, nil}},
				),
				storage.NewListSeries(labels.FromStrings("a", "a", "b", "b"),
					[]tsdbutil.Sample{sample{5, 3, nil, nil}, sample{6, 6, nil, nil}},
				),
			}),
			expChks: newMockChunkSeriesSet([]storage.ChunkSeries{
				storage.NewListChunkSeriesFromSamples(labels.FromStrings("a", "a"),
					[]tsdbutil.Sample{sample{5, 2, nil, nil}, sample{6, 3, nil, nil}, sample{7, 4, nil, nil}},
				),
				storage.NewListChunkSeriesFromSamples(labels.FromStrings("a", "a", "b", "b"),
					[]tsdbutil.Sample{sample{5, 3, nil, nil}, sample{6, 6, nil, nil}},
				),
			}),
		},
		{
			// This tests query sharding. The label sets involved both hash into this test's result set. The test
			// following this is companion to this test (same test but with a different ShardIndex) and should find that
			// the label sets involved do not hash to that test's result set.
			mint:  math.MinInt64,
			maxt:  math.MaxInt64,
			hints: &storage.SelectHints{Start: math.MinInt64, End: math.MaxInt64, ShardIndex: 0, ShardCount: 2},
			ms:    []*labels.Matcher{labels.MustNewMatcher(labels.MatchRegexp, "a", ".*")},
			exp: newMockSeriesSet([]storage.Series{
				storage.NewListSeries(labels.FromStrings("a", "a"),
					[]tsdbutil.Sample{sample{1, 2, nil, nil}, sample{2, 3, nil, nil}, sample{3, 4, nil, nil}, sample{5, 2, nil, nil}, sample{6, 3, nil, nil}, sample{7, 4, nil, nil}},
				),
				storage.NewListSeries(labels.FromStrings("a", "a", "b", "b"),
					[]tsdbutil.Sample{sample{1, 1, nil, nil}, sample{2, 2, nil, nil}, sample{3, 3, nil, nil}, sample{5, 3, nil, nil}, sample{6, 6, nil, nil}},
				),
				storage.NewListSeries(labels.FromStrings("b", "b"),
					[]tsdbutil.Sample{sample{1, 3, nil, nil}, sample{2, 2, nil, nil}, sample{3, 6, nil, nil}, sample{5, 1, nil, nil}, sample{6, 7, nil, nil}, sample{7, 2, nil, nil}},
				),
			}),
			expChks: newMockChunkSeriesSet([]storage.ChunkSeries{
				storage.NewListChunkSeriesFromSamples(labels.FromStrings("a", "a"),
					[]tsdbutil.Sample{sample{1, 2, nil, nil}, sample{2, 3, nil, nil}, sample{3, 4, nil, nil}}, []tsdbutil.Sample{sample{5, 2, nil, nil}, sample{6, 3, nil, nil}, sample{7, 4, nil, nil}},
				),
				storage.NewListChunkSeriesFromSamples(labels.FromStrings("a", "a", "b", "b"),
					[]tsdbutil.Sample{sample{1, 1, nil, nil}, sample{2, 2, nil, nil}, sample{3, 3, nil, nil}}, []tsdbutil.Sample{sample{5, 3, nil, nil}, sample{6, 6, nil, nil}},
				),
				storage.NewListChunkSeriesFromSamples(labels.FromStrings("b", "b"),
					[]tsdbutil.Sample{sample{1, 3, nil, nil}, sample{2, 2, nil, nil}, sample{3, 6, nil, nil}}, []tsdbutil.Sample{sample{5, 1, nil, nil}, sample{6, 7, nil, nil}, sample{7, 2, nil, nil}},
				),
			}),
		},
		{
			// This is a companion to the test above.
			mint:    math.MinInt64,
			maxt:    math.MaxInt64,
			hints:   &storage.SelectHints{Start: math.MinInt64, End: math.MaxInt64, ShardIndex: 1, ShardCount: 2},
			ms:      []*labels.Matcher{labels.MustNewMatcher(labels.MatchRegexp, "a", ".*")},
			exp:     newMockSeriesSet([]storage.Series{}),
			expChks: newMockChunkSeriesSet([]storage.ChunkSeries{}),
		},
	} {
		t.Run("", func(t *testing.T) {
			ir, cr, _, _ := createIdxChkReaders(t, testData)
			testBlockQuerier(t, c, ir, cr, tombstones.NewMemTombstones())
		})
	}
}

func TestBlockQuerier_AgainstHeadWithOpenChunks(t *testing.T) {
	for _, c := range []blockQuerierTestCase{
		{
			mint:    0,
			maxt:    0,
			ms:      []*labels.Matcher{},
			exp:     newMockSeriesSet([]storage.Series{}),
			expChks: newMockChunkSeriesSet([]storage.ChunkSeries{}),
		},
		{
			mint:    0,
			maxt:    0,
			ms:      []*labels.Matcher{labels.MustNewMatcher(labels.MatchEqual, "a", "a")},
			exp:     newMockSeriesSet([]storage.Series{}),
			expChks: newMockChunkSeriesSet([]storage.ChunkSeries{}),
		},
		{
			mint:    1,
			maxt:    0,
			ms:      []*labels.Matcher{labels.MustNewMatcher(labels.MatchEqual, "a", "a")},
			exp:     newMockSeriesSet([]storage.Series{}),
			expChks: newMockChunkSeriesSet([]storage.ChunkSeries{}),
		},
		{
			mint:    math.MinInt64,
			maxt:    math.MaxInt64,
			ms:      []*labels.Matcher{labels.MustNewMatcher(labels.MatchEqual, "a", "x")},
			exp:     newMockSeriesSet([]storage.Series{}),
			expChks: newMockChunkSeriesSet([]storage.ChunkSeries{}),
		},
		{
			mint: math.MinInt64,
			maxt: math.MaxInt64,
			ms:   []*labels.Matcher{labels.MustNewMatcher(labels.MatchRegexp, "a", ".*")},
			exp: newMockSeriesSet([]storage.Series{
				storage.NewListSeries(labels.FromStrings("a", "a"),
					[]tsdbutil.Sample{sample{1, 2, nil, nil}, sample{2, 3, nil, nil}, sample{3, 4, nil, nil}, sample{5, 2, nil, nil}, sample{6, 3, nil, nil}, sample{7, 4, nil, nil}},
				),
				storage.NewListSeries(labels.FromStrings("a", "a", "b", "b"),
					[]tsdbutil.Sample{sample{1, 1, nil, nil}, sample{2, 2, nil, nil}, sample{3, 3, nil, nil}, sample{5, 3, nil, nil}, sample{6, 6, nil, nil}},
				),
				storage.NewListSeries(labels.FromStrings("b", "b"),
					[]tsdbutil.Sample{sample{1, 3, nil, nil}, sample{2, 2, nil, nil}, sample{3, 6, nil, nil}, sample{5, 1, nil, nil}, sample{6, 7, nil, nil}, sample{7, 2, nil, nil}},
				),
			}),
			expChks: newMockChunkSeriesSet([]storage.ChunkSeries{
				storage.NewListChunkSeriesFromSamples(labels.FromStrings("a", "a"),
					[]tsdbutil.Sample{sample{1, 2, nil, nil}, sample{2, 3, nil, nil}, sample{3, 4, nil, nil}, sample{5, 2, nil, nil}, sample{6, 3, nil, nil}, sample{7, 4, nil, nil}},
				),
				storage.NewListChunkSeriesFromSamples(labels.FromStrings("a", "a", "b", "b"),
					[]tsdbutil.Sample{sample{1, 1, nil, nil}, sample{2, 2, nil, nil}, sample{3, 3, nil, nil}, sample{5, 3, nil, nil}, sample{6, 6, nil, nil}},
				),
				storage.NewListChunkSeriesFromSamples(labels.FromStrings("b", "b"),
					[]tsdbutil.Sample{sample{1, 3, nil, nil}, sample{2, 2, nil, nil}, sample{3, 6, nil, nil}, sample{5, 1, nil, nil}, sample{6, 7, nil, nil}, sample{7, 2, nil, nil}},
				),
			}),
		},
		{
			mint: 2,
			maxt: 6,
			ms:   []*labels.Matcher{labels.MustNewMatcher(labels.MatchEqual, "a", "a")},
			exp: newMockSeriesSet([]storage.Series{
				storage.NewListSeries(labels.FromStrings("a", "a"),
					[]tsdbutil.Sample{sample{2, 3, nil, nil}, sample{3, 4, nil, nil}, sample{5, 2, nil, nil}, sample{6, 3, nil, nil}},
				),
				storage.NewListSeries(labels.FromStrings("a", "a", "b", "b"),
					[]tsdbutil.Sample{sample{2, 2, nil, nil}, sample{3, 3, nil, nil}, sample{5, 3, nil, nil}, sample{6, 6, nil, nil}},
				),
			}),
			expChks: newMockChunkSeriesSet([]storage.ChunkSeries{
				storage.NewListChunkSeriesFromSamples(labels.FromStrings("a", "a"),
					[]tsdbutil.Sample{sample{2, 3, nil, nil}, sample{3, 4, nil, nil}, sample{5, 2, nil, nil}, sample{6, 3, nil, nil}},
				),
				storage.NewListChunkSeriesFromSamples(labels.FromStrings("a", "a", "b", "b"),
					[]tsdbutil.Sample{sample{2, 2, nil, nil}, sample{3, 3, nil, nil}, sample{5, 3, nil, nil}, sample{6, 6, nil, nil}},
				),
			}),
		},
	} {
		t.Run("", func(t *testing.T) {
			opts := DefaultHeadOptions()
			opts.ChunkRange = 2 * time.Hour.Milliseconds()
			h, err := NewHead(nil, nil, nil, nil, opts, nil)
			require.NoError(t, err)
			defer h.Close()

			app := h.Appender(context.Background())
			for _, s := range testData {
				for _, chk := range s.chunks {
					for _, sample := range chk {
						_, err = app.Append(0, labels.FromMap(s.lset), sample.t, sample.v)
						require.NoError(t, err)
					}
				}
			}
			require.NoError(t, app.Commit())

			hr := NewRangeHead(h, c.mint, c.maxt)
			ir, err := hr.Index()
			require.NoError(t, err)
			defer ir.Close()

			cr, err := hr.Chunks()
			require.NoError(t, err)
			defer cr.Close()

			testBlockQuerier(t, c, ir, cr, tombstones.NewMemTombstones())
		})
	}
}

var testData = []seriesSamples{
	{
		lset: map[string]string{"a": "a"},
		chunks: [][]sample{
			{{1, 2, nil, nil}, {2, 3, nil, nil}, {3, 4, nil, nil}},
			{{5, 2, nil, nil}, {6, 3, nil, nil}, {7, 4, nil, nil}},
		},
	},
	{
		lset: map[string]string{"a": "a", "b": "b"},
		chunks: [][]sample{
			{{1, 1, nil, nil}, {2, 2, nil, nil}, {3, 3, nil, nil}},
			{{5, 3, nil, nil}, {6, 6, nil, nil}},
		},
	},
	{
		lset: map[string]string{"b": "b"},
		chunks: [][]sample{
			{{1, 3, nil, nil}, {2, 2, nil, nil}, {3, 6, nil, nil}},
			{{5, 1, nil, nil}, {6, 7, nil, nil}, {7, 2, nil, nil}},
		},
	},
}

func TestBlockQuerierDelete(t *testing.T) {
	stones := tombstones.NewTestMemTombstones([]tombstones.Intervals{
		{{Mint: 1, Maxt: 3}},
		{{Mint: 1, Maxt: 3}, {Mint: 6, Maxt: 10}},
		{{Mint: 6, Maxt: 10}},
	})

	for _, c := range []blockQuerierTestCase{
		{
			mint:    0,
			maxt:    0,
			ms:      []*labels.Matcher{},
			exp:     newMockSeriesSet([]storage.Series{}),
			expChks: newMockChunkSeriesSet([]storage.ChunkSeries{}),
		},
		{
			mint:    0,
			maxt:    0,
			ms:      []*labels.Matcher{labels.MustNewMatcher(labels.MatchEqual, "a", "a")},
			exp:     newMockSeriesSet([]storage.Series{}),
			expChks: newMockChunkSeriesSet([]storage.ChunkSeries{}),
		},
		{
			mint:    1,
			maxt:    0,
			ms:      []*labels.Matcher{labels.MustNewMatcher(labels.MatchEqual, "a", "a")},
			exp:     newMockSeriesSet([]storage.Series{}),
			expChks: newMockChunkSeriesSet([]storage.ChunkSeries{}),
		},
		{
			mint:    math.MinInt64,
			maxt:    math.MaxInt64,
			ms:      []*labels.Matcher{labels.MustNewMatcher(labels.MatchEqual, "a", "x")},
			exp:     newMockSeriesSet([]storage.Series{}),
			expChks: newMockChunkSeriesSet([]storage.ChunkSeries{}),
		},
		{
			mint: math.MinInt64,
			maxt: math.MaxInt64,
			ms:   []*labels.Matcher{labels.MustNewMatcher(labels.MatchRegexp, "a", ".*")},
			exp: newMockSeriesSet([]storage.Series{
				storage.NewListSeries(labels.FromStrings("a", "a"),
					[]tsdbutil.Sample{sample{5, 2, nil, nil}, sample{6, 3, nil, nil}, sample{7, 4, nil, nil}},
				),
				storage.NewListSeries(labels.FromStrings("a", "a", "b", "b"),
					[]tsdbutil.Sample{sample{5, 3, nil, nil}},
				),
				storage.NewListSeries(labels.FromStrings("b", "b"),
					[]tsdbutil.Sample{sample{1, 3, nil, nil}, sample{2, 2, nil, nil}, sample{3, 6, nil, nil}, sample{5, 1, nil, nil}},
				),
			}),
			expChks: newMockChunkSeriesSet([]storage.ChunkSeries{
				storage.NewListChunkSeriesFromSamples(labels.FromStrings("a", "a"),
					[]tsdbutil.Sample{sample{5, 2, nil, nil}, sample{6, 3, nil, nil}, sample{7, 4, nil, nil}},
				),
				storage.NewListChunkSeriesFromSamples(labels.FromStrings("a", "a", "b", "b"),
					[]tsdbutil.Sample{sample{5, 3, nil, nil}},
				),
				storage.NewListChunkSeriesFromSamples(labels.FromStrings("b", "b"),
					[]tsdbutil.Sample{sample{1, 3, nil, nil}, sample{2, 2, nil, nil}, sample{3, 6, nil, nil}}, []tsdbutil.Sample{sample{5, 1, nil, nil}},
				),
			}),
		},
		{
			mint: 2,
			maxt: 6,
			ms:   []*labels.Matcher{labels.MustNewMatcher(labels.MatchEqual, "a", "a")},
			exp: newMockSeriesSet([]storage.Series{
				storage.NewListSeries(labels.FromStrings("a", "a"),
					[]tsdbutil.Sample{sample{5, 2, nil, nil}, sample{6, 3, nil, nil}},
				),
				storage.NewListSeries(labels.FromStrings("a", "a", "b", "b"),
					[]tsdbutil.Sample{sample{5, 3, nil, nil}},
				),
			}),
			expChks: newMockChunkSeriesSet([]storage.ChunkSeries{
				storage.NewListChunkSeriesFromSamples(labels.FromStrings("a", "a"),
					[]tsdbutil.Sample{sample{5, 2, nil, nil}, sample{6, 3, nil, nil}},
				),
				storage.NewListChunkSeriesFromSamples(labels.FromStrings("a", "a", "b", "b"),
					[]tsdbutil.Sample{sample{5, 3, nil, nil}},
				),
			}),
		},
	} {
		t.Run("", func(t *testing.T) {
			ir, cr, _, _ := createIdxChkReaders(t, testData)
			testBlockQuerier(t, c, ir, cr, stones)
		})
	}
}

type fakeChunksReader struct {
	ChunkReader
	chks map[chunks.ChunkRef]chunkenc.Chunk
}

func createFakeReaderAndNotPopulatedChunks(s ...[]tsdbutil.Sample) (*fakeChunksReader, []chunks.Meta) {
	f := &fakeChunksReader{
		chks: map[chunks.ChunkRef]chunkenc.Chunk{},
	}
	chks := make([]chunks.Meta, 0, len(s))

	for ref, samples := range s {
		chk := tsdbutil.ChunkFromSamples(samples)
		f.chks[chunks.ChunkRef(ref)] = chk.Chunk

		chks = append(chks, chunks.Meta{
			Ref:     chunks.ChunkRef(ref),
			MinTime: chk.MinTime,
			MaxTime: chk.MaxTime,
		})
	}
	return f, chks
}

func (r *fakeChunksReader) Chunk(meta chunks.Meta) (chunkenc.Chunk, error) {
	chk, ok := r.chks[meta.Ref]
	if !ok {
		return nil, errors.Errorf("chunk not found at ref %v", meta.Ref)
	}
	return chk, nil
}

func TestPopulateWithTombSeriesIterators(t *testing.T) {
	cases := []struct {
		name string
		chks [][]tsdbutil.Sample

		expected     []tsdbutil.Sample
		expectedChks []chunks.Meta

		intervals tombstones.Intervals

		// Seek being zero means do not test seek.
		seek        int64
		seekSuccess bool
	}{
		{
			name: "no chunk",
			chks: [][]tsdbutil.Sample{},
		},
		{
			name: "one empty chunk", // This should never happen.
			chks: [][]tsdbutil.Sample{{}},

			expectedChks: []chunks.Meta{
				tsdbutil.ChunkFromSamples([]tsdbutil.Sample{}),
			},
		},
		{
			name: "three empty chunks", // This should never happen.
			chks: [][]tsdbutil.Sample{{}, {}, {}},

			expectedChks: []chunks.Meta{
				tsdbutil.ChunkFromSamples([]tsdbutil.Sample{}),
				tsdbutil.ChunkFromSamples([]tsdbutil.Sample{}),
				tsdbutil.ChunkFromSamples([]tsdbutil.Sample{}),
			},
		},
		{
			name: "one chunk",
			chks: [][]tsdbutil.Sample{
				{sample{1, 2, nil, nil}, sample{2, 3, nil, nil}, sample{3, 5, nil, nil}, sample{6, 1, nil, nil}},
			},

			expected: []tsdbutil.Sample{
				sample{1, 2, nil, nil}, sample{2, 3, nil, nil}, sample{3, 5, nil, nil}, sample{6, 1, nil, nil},
			},
			expectedChks: []chunks.Meta{
				tsdbutil.ChunkFromSamples([]tsdbutil.Sample{
					sample{1, 2, nil, nil}, sample{2, 3, nil, nil}, sample{3, 5, nil, nil}, sample{6, 1, nil, nil},
				}),
			},
		},
		{
			name: "two full chunks",
			chks: [][]tsdbutil.Sample{
				{sample{1, 2, nil, nil}, sample{2, 3, nil, nil}, sample{3, 5, nil, nil}, sample{6, 1, nil, nil}},
				{sample{7, 89, nil, nil}, sample{9, 8, nil, nil}},
			},

			expected: []tsdbutil.Sample{
				sample{1, 2, nil, nil}, sample{2, 3, nil, nil}, sample{3, 5, nil, nil}, sample{6, 1, nil, nil}, sample{7, 89, nil, nil}, sample{9, 8, nil, nil},
			},
			expectedChks: []chunks.Meta{
				tsdbutil.ChunkFromSamples([]tsdbutil.Sample{
					sample{1, 2, nil, nil}, sample{2, 3, nil, nil}, sample{3, 5, nil, nil}, sample{6, 1, nil, nil},
				}),
				tsdbutil.ChunkFromSamples([]tsdbutil.Sample{
					sample{7, 89, nil, nil}, sample{9, 8, nil, nil},
				}),
			},
		},
		{
			name: "three full chunks",
			chks: [][]tsdbutil.Sample{
				{sample{1, 2, nil, nil}, sample{2, 3, nil, nil}, sample{3, 5, nil, nil}, sample{6, 1, nil, nil}},
				{sample{7, 89, nil, nil}, sample{9, 8, nil, nil}},
				{sample{10, 22, nil, nil}, sample{203, 3493, nil, nil}},
			},

			expected: []tsdbutil.Sample{
				sample{1, 2, nil, nil}, sample{2, 3, nil, nil}, sample{3, 5, nil, nil}, sample{6, 1, nil, nil}, sample{7, 89, nil, nil}, sample{9, 8, nil, nil}, sample{10, 22, nil, nil}, sample{203, 3493, nil, nil},
			},
			expectedChks: []chunks.Meta{
				tsdbutil.ChunkFromSamples([]tsdbutil.Sample{
					sample{1, 2, nil, nil}, sample{2, 3, nil, nil}, sample{3, 5, nil, nil}, sample{6, 1, nil, nil},
				}),
				tsdbutil.ChunkFromSamples([]tsdbutil.Sample{
					sample{7, 89, nil, nil}, sample{9, 8, nil, nil},
				}),
				tsdbutil.ChunkFromSamples([]tsdbutil.Sample{
					sample{10, 22, nil, nil}, sample{203, 3493, nil, nil},
				}),
			},
		},
		// Seek cases.
		{
			name: "three empty chunks and seek", // This should never happen.
			chks: [][]tsdbutil.Sample{{}, {}, {}},
			seek: 1,

			seekSuccess: false,
		},
		{
			name: "two chunks and seek beyond chunks",
			chks: [][]tsdbutil.Sample{
				{sample{1, 2, nil, nil}, sample{3, 5, nil, nil}, sample{6, 1, nil, nil}},
				{sample{7, 89, nil, nil}, sample{9, 8, nil, nil}},
			},
			seek: 10,

			seekSuccess: false,
		},
		{
			name: "two chunks and seek on middle of first chunk",
			chks: [][]tsdbutil.Sample{
				{sample{1, 2, nil, nil}, sample{3, 5, nil, nil}, sample{6, 1, nil, nil}},
				{sample{7, 89, nil, nil}, sample{9, 8, nil, nil}},
			},
			seek: 2,

			seekSuccess: true,
			expected: []tsdbutil.Sample{
				sample{3, 5, nil, nil}, sample{6, 1, nil, nil}, sample{7, 89, nil, nil}, sample{9, 8, nil, nil},
			},
		},
		{
			name: "two chunks and seek before first chunk",
			chks: [][]tsdbutil.Sample{
				{sample{1, 2, nil, nil}, sample{3, 5, nil, nil}, sample{6, 1, nil, nil}},
				{sample{7, 89, nil, nil}, sample{9, 8, nil, nil}},
			},
			seek: -32,

			seekSuccess: true,
			expected: []tsdbutil.Sample{
				sample{1, 2, nil, nil}, sample{3, 5, nil, nil}, sample{6, 1, nil, nil}, sample{7, 89, nil, nil}, sample{9, 8, nil, nil},
			},
		},
		// Deletion / Trim cases.
		{
			name:      "no chunk with deletion interval",
			chks:      [][]tsdbutil.Sample{},
			intervals: tombstones.Intervals{{Mint: 20, Maxt: 21}},
		},
		{
			name: "two chunks with trimmed first and last samples from edge chunks",
			chks: [][]tsdbutil.Sample{
				{sample{1, 2, nil, nil}, sample{2, 3, nil, nil}, sample{3, 5, nil, nil}, sample{6, 1, nil, nil}},
				{sample{7, 89, nil, nil}, sample{9, 8, nil, nil}},
			},
			intervals: tombstones.Intervals{{Mint: math.MinInt64, Maxt: 2}}.Add(tombstones.Interval{Mint: 9, Maxt: math.MaxInt64}),

			expected: []tsdbutil.Sample{
				sample{3, 5, nil, nil}, sample{6, 1, nil, nil}, sample{7, 89, nil, nil},
			},
			expectedChks: []chunks.Meta{
				tsdbutil.ChunkFromSamples([]tsdbutil.Sample{
					sample{3, 5, nil, nil}, sample{6, 1, nil, nil},
				}),
				tsdbutil.ChunkFromSamples([]tsdbutil.Sample{
					sample{7, 89, nil, nil},
				}),
			},
		},
		{
			name: "two chunks with trimmed middle sample of first chunk",
			chks: [][]tsdbutil.Sample{
				{sample{1, 2, nil, nil}, sample{2, 3, nil, nil}, sample{3, 5, nil, nil}, sample{6, 1, nil, nil}},
				{sample{7, 89, nil, nil}, sample{9, 8, nil, nil}},
			},
			intervals: tombstones.Intervals{{Mint: 2, Maxt: 3}},

			expected: []tsdbutil.Sample{
				sample{1, 2, nil, nil}, sample{6, 1, nil, nil}, sample{7, 89, nil, nil}, sample{9, 8, nil, nil},
			},
			expectedChks: []chunks.Meta{
				tsdbutil.ChunkFromSamples([]tsdbutil.Sample{
					sample{1, 2, nil, nil}, sample{6, 1, nil, nil},
				}),
				tsdbutil.ChunkFromSamples([]tsdbutil.Sample{
					sample{7, 89, nil, nil}, sample{9, 8, nil, nil},
				}),
			},
		},
		{
			name: "two chunks with deletion across two chunks",
			chks: [][]tsdbutil.Sample{
				{sample{1, 2, nil, nil}, sample{2, 3, nil, nil}, sample{3, 5, nil, nil}, sample{6, 1, nil, nil}},
				{sample{7, 89, nil, nil}, sample{9, 8, nil, nil}},
			},
			intervals: tombstones.Intervals{{Mint: 6, Maxt: 7}},

			expected: []tsdbutil.Sample{
				sample{1, 2, nil, nil}, sample{2, 3, nil, nil}, sample{3, 5, nil, nil}, sample{9, 8, nil, nil},
			},
			expectedChks: []chunks.Meta{
				tsdbutil.ChunkFromSamples([]tsdbutil.Sample{
					sample{1, 2, nil, nil}, sample{2, 3, nil, nil}, sample{3, 5, nil, nil},
				}),
				tsdbutil.ChunkFromSamples([]tsdbutil.Sample{
					sample{9, 8, nil, nil},
				}),
			},
		},
		// Deletion with seek.
		{
			name: "two chunks with trimmed first and last samples from edge chunks, seek from middle of first chunk",
			chks: [][]tsdbutil.Sample{
				{sample{1, 2, nil, nil}, sample{2, 3, nil, nil}, sample{3, 5, nil, nil}, sample{6, 1, nil, nil}},
				{sample{7, 89, nil, nil}, sample{9, 8, nil, nil}},
			},
			intervals: tombstones.Intervals{{Mint: math.MinInt64, Maxt: 2}}.Add(tombstones.Interval{Mint: 9, Maxt: math.MaxInt64}),

			seek:        3,
			seekSuccess: true,
			expected: []tsdbutil.Sample{
				sample{3, 5, nil, nil}, sample{6, 1, nil, nil}, sample{7, 89, nil, nil},
			},
		},
	}
	for _, tc := range cases {
		t.Run(tc.name, func(t *testing.T) {
			t.Run("sample", func(t *testing.T) {
				f, chkMetas := createFakeReaderAndNotPopulatedChunks(tc.chks...)
				it := &populateWithDelSeriesIterator{}
				it.reset(ulid.ULID{}, f, chkMetas, tc.intervals)

				var r []tsdbutil.Sample
				if tc.seek != 0 {
					require.Equal(t, tc.seekSuccess, it.Seek(tc.seek) == chunkenc.ValFloat)
					require.Equal(t, tc.seekSuccess, it.Seek(tc.seek) == chunkenc.ValFloat) // Next one should be noop.

					if tc.seekSuccess {
						// After successful seek iterator is ready. Grab the value.
						t, v := it.At()
						r = append(r, sample{t: t, v: v})
					}
				}
				expandedResult, err := storage.ExpandSamples(it, newSample)
				require.NoError(t, err)
				r = append(r, expandedResult...)
				require.Equal(t, tc.expected, r)
			})
			t.Run("chunk", func(t *testing.T) {
				f, chkMetas := createFakeReaderAndNotPopulatedChunks(tc.chks...)
				it := &populateWithDelChunkSeriesIterator{}
				it.reset(ulid.ULID{}, f, chkMetas, tc.intervals)

				if tc.seek != 0 {
					// Chunk iterator does not have Seek method.
					return
				}
				expandedResult, err := storage.ExpandChunks(it)
				require.NoError(t, err)

				// We don't care about ref IDs for comparison, only chunk's samples matters.
				rmChunkRefs(expandedResult)
				rmChunkRefs(tc.expectedChks)
				require.Equal(t, tc.expectedChks, expandedResult)
			})
		})
	}
}

func rmChunkRefs(chks []chunks.Meta) {
	for i := range chks {
		chks[i].Ref = 0
	}
}

// Regression for: https://github.com/prometheus/tsdb/pull/97
func TestPopulateWithDelSeriesIterator_DoubleSeek(t *testing.T) {
	f, chkMetas := createFakeReaderAndNotPopulatedChunks(
		[]tsdbutil.Sample{},
		[]tsdbutil.Sample{sample{1, 1, nil, nil}, sample{2, 2, nil, nil}, sample{3, 3, nil, nil}},
		[]tsdbutil.Sample{sample{4, 4, nil, nil}, sample{5, 5, nil, nil}},
	)

	it := &populateWithDelSeriesIterator{}
	it.reset(ulid.ULID{}, f, chkMetas, nil)
	require.Equal(t, chunkenc.ValFloat, it.Seek(1))
	require.Equal(t, chunkenc.ValFloat, it.Seek(2))
	require.Equal(t, chunkenc.ValFloat, it.Seek(2))
	ts, v := it.At()
	require.Equal(t, int64(2), ts)
	require.Equal(t, float64(2), v)
}

// Regression when seeked chunks were still found via binary search and we always
// skipped to the end when seeking a value in the current chunk.
func TestPopulateWithDelSeriesIterator_SeekInCurrentChunk(t *testing.T) {
	f, chkMetas := createFakeReaderAndNotPopulatedChunks(
		[]tsdbutil.Sample{},
		[]tsdbutil.Sample{sample{1, 2, nil, nil}, sample{3, 4, nil, nil}, sample{5, 6, nil, nil}, sample{7, 8, nil, nil}},
		[]tsdbutil.Sample{},
	)

	it := &populateWithDelSeriesIterator{}
	it.reset(ulid.ULID{}, f, chkMetas, nil)
	require.Equal(t, chunkenc.ValFloat, it.Next())
	ts, v := it.At()
	require.Equal(t, int64(1), ts)
	require.Equal(t, float64(2), v)

	require.Equal(t, chunkenc.ValFloat, it.Seek(4))
	ts, v = it.At()
	require.Equal(t, int64(5), ts)
	require.Equal(t, float64(6), v)
}

func TestPopulateWithDelSeriesIterator_SeekWithMinTime(t *testing.T) {
	f, chkMetas := createFakeReaderAndNotPopulatedChunks(
		[]tsdbutil.Sample{sample{1, 6, nil, nil}, sample{5, 6, nil, nil}, sample{6, 8, nil, nil}},
	)

	it := &populateWithDelSeriesIterator{}
	it.reset(ulid.ULID{}, f, chkMetas, nil)
	require.Equal(t, chunkenc.ValNone, it.Seek(7))
	require.Equal(t, chunkenc.ValFloat, it.Seek(3))
}

// Regression when calling Next() with a time bounded to fit within two samples.
// Seek gets called and advances beyond the max time, which was just accepted as a valid sample.
func TestPopulateWithDelSeriesIterator_NextWithMinTime(t *testing.T) {
	f, chkMetas := createFakeReaderAndNotPopulatedChunks(
		[]tsdbutil.Sample{sample{1, 6, nil, nil}, sample{5, 6, nil, nil}, sample{7, 8, nil, nil}},
	)

	it := &populateWithDelSeriesIterator{}
	it.reset(ulid.ULID{}, f, chkMetas, tombstones.Intervals{{Mint: math.MinInt64, Maxt: 2}}.Add(tombstones.Interval{Mint: 4, Maxt: math.MaxInt64}))
	require.Equal(t, chunkenc.ValNone, it.Next())
}

// Test the cost of merging series sets for different number of merged sets and their size.
// The subset are all equivalent so this does not capture merging of partial or non-overlapping sets well.
// TODO(bwplotka): Merge with storage merged series set benchmark.
func BenchmarkMergedSeriesSet(b *testing.B) {
	sel := func(sets []storage.SeriesSet) storage.SeriesSet {
		return storage.NewMergeSeriesSet(sets, storage.ChainedSeriesMerge)
	}

	for _, k := range []int{
		100,
		1000,
		10000,
		20000,
	} {
		for _, j := range []int{1, 2, 4, 8, 16, 32} {
			b.Run(fmt.Sprintf("series=%d,blocks=%d", k, j), func(b *testing.B) {
				lbls, err := labels.ReadLabels(filepath.Join("testdata", "20kseries.json"), k)
				require.NoError(b, err)

				sort.Sort(labels.Slice(lbls))

				in := make([][]storage.Series, j)

				for _, l := range lbls {
					l2 := l
					for j := range in {
						in[j] = append(in[j], storage.NewListSeries(l2, nil))
					}
				}

				b.ResetTimer()

				for i := 0; i < b.N; i++ {
					var sets []storage.SeriesSet
					for _, s := range in {
						sets = append(sets, newMockSeriesSet(s))
					}
					ms := sel(sets)

					i := 0
					for ms.Next() {
						i++
					}
					require.NoError(b, ms.Err())
					require.Equal(b, len(lbls), i)
				}
			})
		}
	}
}

type mockChunkReader map[chunks.ChunkRef]chunkenc.Chunk

func (cr mockChunkReader) Chunk(meta chunks.Meta) (chunkenc.Chunk, error) {
	chk, ok := cr[meta.Ref]
	if ok {
		return chk, nil
	}

	return nil, errors.New("Chunk with ref not found")
}

func (cr mockChunkReader) Close() error {
	return nil
}

func TestDeletedIterator(t *testing.T) {
	chk := chunkenc.NewXORChunk()
	app, err := chk.Appender()
	require.NoError(t, err)
	// Insert random stuff from (0, 1000).
	act := make([]sample, 1000)
	for i := 0; i < 1000; i++ {
		act[i].t = int64(i)
		act[i].v = rand.Float64()
		app.Append(act[i].t, act[i].v)
	}

	cases := []struct {
		r tombstones.Intervals
	}{
		{r: tombstones.Intervals{{Mint: 1, Maxt: 20}}},
		{r: tombstones.Intervals{{Mint: 1, Maxt: 10}, {Mint: 12, Maxt: 20}, {Mint: 21, Maxt: 23}, {Mint: 25, Maxt: 30}}},
		{r: tombstones.Intervals{{Mint: 1, Maxt: 10}, {Mint: 12, Maxt: 20}, {Mint: 20, Maxt: 30}}},
		{r: tombstones.Intervals{{Mint: 1, Maxt: 10}, {Mint: 12, Maxt: 23}, {Mint: 25, Maxt: 30}}},
		{r: tombstones.Intervals{{Mint: 1, Maxt: 23}, {Mint: 12, Maxt: 20}, {Mint: 25, Maxt: 30}}},
		{r: tombstones.Intervals{{Mint: 1, Maxt: 23}, {Mint: 12, Maxt: 20}, {Mint: 25, Maxt: 3000}}},
		{r: tombstones.Intervals{{Mint: 0, Maxt: 2000}}},
		{r: tombstones.Intervals{{Mint: 500, Maxt: 2000}}},
		{r: tombstones.Intervals{{Mint: 0, Maxt: 200}}},
		{r: tombstones.Intervals{{Mint: 1000, Maxt: 20000}}},
	}

	for _, c := range cases {
		i := int64(-1)
		it := &DeletedIterator{Iter: chk.Iterator(nil), Intervals: c.r[:]}
		ranges := c.r[:]
		for it.Next() == chunkenc.ValFloat {
			i++
			for _, tr := range ranges {
				if tr.InBounds(i) {
					i = tr.Maxt + 1
					ranges = ranges[1:]
				}
			}

			require.Less(t, i, int64(1000))

			ts, v := it.At()
			require.Equal(t, act[i].t, ts)
			require.Equal(t, act[i].v, v)
		}
		// There has been an extra call to Next().
		i++
		for _, tr := range ranges {
			if tr.InBounds(i) {
				i = tr.Maxt + 1
				ranges = ranges[1:]
			}
		}

		require.GreaterOrEqual(t, i, int64(1000))
		require.NoError(t, it.Err())
	}
}

func TestDeletedIterator_WithSeek(t *testing.T) {
	chk := chunkenc.NewXORChunk()
	app, err := chk.Appender()
	require.NoError(t, err)
	// Insert random stuff from (0, 1000).
	act := make([]sample, 1000)
	for i := 0; i < 1000; i++ {
		act[i].t = int64(i)
		act[i].v = float64(i)
		app.Append(act[i].t, act[i].v)
	}

	cases := []struct {
		r        tombstones.Intervals
		seek     int64
		ok       bool
		seekedTs int64
	}{
		{r: tombstones.Intervals{{Mint: 1, Maxt: 20}}, seek: 1, ok: true, seekedTs: 21},
		{r: tombstones.Intervals{{Mint: 1, Maxt: 20}}, seek: 20, ok: true, seekedTs: 21},
		{r: tombstones.Intervals{{Mint: 1, Maxt: 20}}, seek: 10, ok: true, seekedTs: 21},
		{r: tombstones.Intervals{{Mint: 1, Maxt: 20}}, seek: 999, ok: true, seekedTs: 999},
		{r: tombstones.Intervals{{Mint: 1, Maxt: 20}}, seek: 1000, ok: false},
		{r: tombstones.Intervals{{Mint: 1, Maxt: 23}, {Mint: 24, Maxt: 40}, {Mint: 45, Maxt: 3000}}, seek: 1, ok: true, seekedTs: 41},
		{r: tombstones.Intervals{{Mint: 5, Maxt: 23}, {Mint: 24, Maxt: 40}, {Mint: 41, Maxt: 3000}}, seek: 5, ok: false},
		{r: tombstones.Intervals{{Mint: 0, Maxt: 2000}}, seek: 10, ok: false},
		{r: tombstones.Intervals{{Mint: 500, Maxt: 2000}}, seek: 10, ok: true, seekedTs: 10},
		{r: tombstones.Intervals{{Mint: 500, Maxt: 2000}}, seek: 501, ok: false},
	}

	for _, c := range cases {
		it := &DeletedIterator{Iter: chk.Iterator(nil), Intervals: c.r[:]}

		require.Equal(t, c.ok, it.Seek(c.seek) == chunkenc.ValFloat)
		if c.ok {
			ts := it.AtT()
			require.Equal(t, c.seekedTs, ts)
		}
	}
}

type series struct {
	l      labels.Labels
	chunks []chunks.Meta
}

type mockIndex struct {
	series   map[storage.SeriesRef]series
	postings map[labels.Label][]storage.SeriesRef
	symbols  map[string]struct{}
}

func newMockIndex() mockIndex {
	ix := mockIndex{
		series:   make(map[storage.SeriesRef]series),
		postings: make(map[labels.Label][]storage.SeriesRef),
		symbols:  make(map[string]struct{}),
	}
	return ix
}

func (m mockIndex) Symbols() index.StringIter {
	l := []string{}
	for s := range m.symbols {
		l = append(l, s)
	}
	sort.Strings(l)
	return index.NewStringListIter(l)
}

func (m *mockIndex) AddSeries(ref storage.SeriesRef, l labels.Labels, chunks ...chunks.Meta) error {
	if _, ok := m.series[ref]; ok {
		return errors.Errorf("series with reference %d already added", ref)
	}
	l.Range(func(lbl labels.Label) {
		m.symbols[lbl.Name] = struct{}{}
		m.symbols[lbl.Value] = struct{}{}
	})

	s := series{l: l}
	// Actual chunk data is not stored in the index.
	for _, c := range chunks {
		c.Chunk = nil
		s.chunks = append(s.chunks, c)
	}
	m.series[ref] = s

	return nil
}

func (m mockIndex) WritePostings(name, value string, it index.Postings) error {
	l := labels.Label{Name: name, Value: value}
	if _, ok := m.postings[l]; ok {
		return errors.Errorf("postings for %s already added", l)
	}
	ep, err := index.ExpandPostings(it)
	if err != nil {
		return err
	}
	m.postings[l] = ep
	return nil
}

func (m mockIndex) Close() error {
	return nil
}

func (m mockIndex) SortedLabelValues(name string, matchers ...*labels.Matcher) ([]string, error) {
	values, _ := m.LabelValues(name, matchers...)
	sort.Strings(values)
	return values, nil
}

func (m mockIndex) LabelValues(name string, matchers ...*labels.Matcher) ([]string, error) {
	var values []string

	if len(matchers) == 0 {
		for l := range m.postings {
			if l.Name == name {
				values = append(values, l.Value)
			}
		}
		return values, nil
	}

	for _, series := range m.series {
		for _, matcher := range matchers {
			if matcher.Matches(series.l.Get(matcher.Name)) {
				// TODO(colega): shouldn't we check all the matchers before adding this to the values?
				values = append(values, series.l.Get(name))
			}
		}
	}

	return values, nil
}

func (m mockIndex) LabelValueFor(id storage.SeriesRef, label string) (string, error) {
	return m.series[id].l.Get(label), nil
}

func (m mockIndex) LabelNamesFor(ids ...storage.SeriesRef) ([]string, error) {
	namesMap := make(map[string]bool)
	for _, id := range ids {
		m.series[id].l.Range(func(lbl labels.Label) {
			namesMap[lbl.Name] = true
		})
	}
	names := make([]string, 0, len(namesMap))
	for name := range namesMap {
		names = append(names, name)
	}
	return names, nil
}

func (m mockIndex) Postings(name string, values ...string) (index.Postings, error) {
	res := make([]index.Postings, 0, len(values))
	for _, value := range values {
		l := labels.Label{Name: name, Value: value}
		res = append(res, index.NewListPostings(m.postings[l]))
	}
	return index.Merge(res...), nil
}

func (m mockIndex) SortedPostings(p index.Postings) index.Postings {
	ep, err := index.ExpandPostings(p)
	if err != nil {
		return index.ErrPostings(errors.Wrap(err, "expand postings"))
	}

	sort.Slice(ep, func(i, j int) bool {
		return labels.Compare(m.series[ep[i]].l, m.series[ep[j]].l) < 0
	})
	return index.NewListPostings(ep)
}

<<<<<<< HEAD
func (m mockIndex) PostingsForMatchers(concurrent bool, ms ...*labels.Matcher) (index.Postings, error) {
	var ps []storage.SeriesRef
	for p, s := range m.series {
		if matches(ms, s.l) {
			ps = append(ps, p)
		}
	}
	sort.Slice(ps, func(i, j int) bool { return ps[i] < ps[j] })
	return index.NewListPostings(ps), nil
}

func matches(ms []*labels.Matcher, lbls labels.Labels) bool {
	lm := lbls.Map()
	for _, m := range ms {
		if !m.Matches(lm[m.Name]) {
			return false
		}
	}
	return true
}

func (m mockIndex) ShardedPostings(p index.Postings, shardIndex, shardCount uint64) index.Postings {
	out := make([]storage.SeriesRef, 0, 128)

	for p.Next() {
		ref := p.At()
		s, ok := m.series[ref]
		if !ok {
			continue
		}

		// Check if the series belong to the shard.
		if s.l.Hash()%shardCount != shardIndex {
			continue
		}

		out = append(out, ref)
	}

	return index.NewListPostings(out)
}

func (m mockIndex) Series(ref storage.SeriesRef, lset *labels.Labels, chks *[]chunks.Meta) error {
=======
func (m mockIndex) Series(ref storage.SeriesRef, builder *labels.ScratchBuilder, chks *[]chunks.Meta) error {
>>>>>>> 57cab58c
	s, ok := m.series[ref]
	if !ok {
		return storage.ErrNotFound
	}
	builder.Assign(s.l)
	*chks = append((*chks)[:0], s.chunks...)

	return nil
}

func (m mockIndex) LabelNames(matchers ...*labels.Matcher) ([]string, error) {
	names := map[string]struct{}{}
	if len(matchers) == 0 {
		for l := range m.postings {
			names[l.Name] = struct{}{}
		}
	} else {
		for _, series := range m.series {
			matches := true
			for _, matcher := range matchers {
				matches = matches || matcher.Matches(series.l.Get(matcher.Name))
				if !matches {
					break
				}
			}
			if matches {
				series.l.Range(func(lbl labels.Label) {
					names[lbl.Name] = struct{}{}
				})
			}
		}
	}
	l := make([]string, 0, len(names))
	for name := range names {
		l = append(l, name)
	}
	sort.Strings(l)
	return l, nil
}

func BenchmarkQueryIterator(b *testing.B) {
	cases := []struct {
		numBlocks                   int
		numSeries                   int
		numSamplesPerSeriesPerBlock int
		overlapPercentages          []int // >=0, <=100, this is w.r.t. the previous block.
	}{
		{
			numBlocks:                   20,
			numSeries:                   1000,
			numSamplesPerSeriesPerBlock: 20000,
			overlapPercentages:          []int{0, 10, 30},
		},
	}

	for _, c := range cases {
		for _, overlapPercentage := range c.overlapPercentages {
			benchMsg := fmt.Sprintf("nBlocks=%d,nSeries=%d,numSamplesPerSeriesPerBlock=%d,overlap=%d%%",
				c.numBlocks, c.numSeries, c.numSamplesPerSeriesPerBlock, overlapPercentage)

			b.Run(benchMsg, func(b *testing.B) {
				dir := b.TempDir()

				var (
					blocks          []*Block
					overlapDelta    = int64(overlapPercentage * c.numSamplesPerSeriesPerBlock / 100)
					prefilledLabels []map[string]string
					generatedSeries []storage.Series
				)
				for i := int64(0); i < int64(c.numBlocks); i++ {
					offset := i * overlapDelta
					mint := i*int64(c.numSamplesPerSeriesPerBlock) - offset
					maxt := mint + int64(c.numSamplesPerSeriesPerBlock) - 1
					if len(prefilledLabels) == 0 {
						generatedSeries = genSeries(c.numSeries, 10, mint, maxt)
						for _, s := range generatedSeries {
							prefilledLabels = append(prefilledLabels, s.Labels().Map())
						}
					} else {
						generatedSeries = populateSeries(prefilledLabels, mint, maxt)
					}
					block, err := OpenBlock(nil, createBlock(b, dir, generatedSeries), nil)
					require.NoError(b, err)
					blocks = append(blocks, block)
					defer block.Close()
				}

				qblocks := make([]storage.Querier, 0, len(blocks))
				for _, blk := range blocks {
					q, err := NewBlockQuerier(blk, math.MinInt64, math.MaxInt64)
					require.NoError(b, err)
					qblocks = append(qblocks, q)
				}

				sq := storage.NewMergeQuerier(qblocks, nil, storage.ChainedSeriesMerge)
				defer sq.Close()

				benchQuery(b, c.numSeries, sq, labels.Selector{labels.MustNewMatcher(labels.MatchRegexp, "__name__", ".*")})
			})
		}
	}
}

func BenchmarkQuerySeek(b *testing.B) {
	cases := []struct {
		numBlocks                   int
		numSeries                   int
		numSamplesPerSeriesPerBlock int
		overlapPercentages          []int // >=0, <=100, this is w.r.t. the previous block.
	}{
		{
			numBlocks:                   20,
			numSeries:                   100,
			numSamplesPerSeriesPerBlock: 2000,
			overlapPercentages:          []int{0, 10, 30, 50},
		},
	}

	for _, c := range cases {
		for _, overlapPercentage := range c.overlapPercentages {
			benchMsg := fmt.Sprintf("nBlocks=%d,nSeries=%d,numSamplesPerSeriesPerBlock=%d,overlap=%d%%",
				c.numBlocks, c.numSeries, c.numSamplesPerSeriesPerBlock, overlapPercentage)

			b.Run(benchMsg, func(b *testing.B) {
				dir := b.TempDir()

				var (
					blocks          []*Block
					overlapDelta    = int64(overlapPercentage * c.numSamplesPerSeriesPerBlock / 100)
					prefilledLabels []map[string]string
					generatedSeries []storage.Series
				)
				for i := int64(0); i < int64(c.numBlocks); i++ {
					offset := i * overlapDelta
					mint := i*int64(c.numSamplesPerSeriesPerBlock) - offset
					maxt := mint + int64(c.numSamplesPerSeriesPerBlock) - 1
					if len(prefilledLabels) == 0 {
						generatedSeries = genSeries(c.numSeries, 10, mint, maxt)
						for _, s := range generatedSeries {
							prefilledLabels = append(prefilledLabels, s.Labels().Map())
						}
					} else {
						generatedSeries = populateSeries(prefilledLabels, mint, maxt)
					}
					block, err := OpenBlock(nil, createBlock(b, dir, generatedSeries), nil)
					require.NoError(b, err)
					blocks = append(blocks, block)
					defer block.Close()
				}

				qblocks := make([]storage.Querier, 0, len(blocks))
				for _, blk := range blocks {
					q, err := NewBlockQuerier(blk, math.MinInt64, math.MaxInt64)
					require.NoError(b, err)
					qblocks = append(qblocks, q)
				}

				sq := storage.NewMergeQuerier(qblocks, nil, storage.ChainedSeriesMerge)
				defer sq.Close()

				mint := blocks[0].meta.MinTime
				maxt := blocks[len(blocks)-1].meta.MaxTime

				b.ResetTimer()
				b.ReportAllocs()

				var it chunkenc.Iterator
				ss := sq.Select(false, nil, labels.MustNewMatcher(labels.MatchRegexp, "__name__", ".*"))
				for ss.Next() {
					it = ss.At().Iterator(it)
					for t := mint; t <= maxt; t++ {
						it.Seek(t)
					}
					require.NoError(b, it.Err())
				}
				require.NoError(b, ss.Err())
				require.Equal(b, 0, len(ss.Warnings()))
			})
		}
	}
}

// Refer to https://github.com/prometheus/prometheus/issues/2651.
func BenchmarkSetMatcher(b *testing.B) {
	cases := []struct {
		numBlocks                   int
		numSeries                   int
		numSamplesPerSeriesPerBlock int
		cardinality                 int
		pattern                     string
	}{
		// The first three cases are to find out whether the set
		// matcher is always faster than regex matcher.
		{
			numBlocks:                   1,
			numSeries:                   1,
			numSamplesPerSeriesPerBlock: 10,
			cardinality:                 100,
			pattern:                     "1|2|3|4|5|6|7|8|9|10",
		},
		{
			numBlocks:                   1,
			numSeries:                   15,
			numSamplesPerSeriesPerBlock: 10,
			cardinality:                 100,
			pattern:                     "1|2|3|4|5|6|7|8|9|10",
		},
		{
			numBlocks:                   1,
			numSeries:                   15,
			numSamplesPerSeriesPerBlock: 10,
			cardinality:                 100,
			pattern:                     "1|2|3",
		},
		// Big data sizes benchmarks.
		{
			numBlocks:                   20,
			numSeries:                   1000,
			numSamplesPerSeriesPerBlock: 10,
			cardinality:                 100,
			pattern:                     "1|2|3",
		},
		{
			numBlocks:                   20,
			numSeries:                   1000,
			numSamplesPerSeriesPerBlock: 10,
			cardinality:                 100,
			pattern:                     "1|2|3|4|5|6|7|8|9|10",
		},
		// Increase cardinality.
		{
			numBlocks:                   1,
			numSeries:                   100000,
			numSamplesPerSeriesPerBlock: 10,
			cardinality:                 100000,
			pattern:                     "1|2|3|4|5|6|7|8|9|10",
		},
		{
			numBlocks:                   1,
			numSeries:                   500000,
			numSamplesPerSeriesPerBlock: 10,
			cardinality:                 500000,
			pattern:                     "1|2|3|4|5|6|7|8|9|10",
		},
		{
			numBlocks:                   10,
			numSeries:                   500000,
			numSamplesPerSeriesPerBlock: 10,
			cardinality:                 500000,
			pattern:                     "1|2|3|4|5|6|7|8|9|10",
		},
		{
			numBlocks:                   1,
			numSeries:                   1000000,
			numSamplesPerSeriesPerBlock: 10,
			cardinality:                 1000000,
			pattern:                     "1|2|3|4|5|6|7|8|9|10",
		},
	}

	for _, c := range cases {
		dir := b.TempDir()

		var (
			blocks          []*Block
			prefilledLabels []map[string]string
			generatedSeries []storage.Series
		)
		for i := int64(0); i < int64(c.numBlocks); i++ {
			mint := i * int64(c.numSamplesPerSeriesPerBlock)
			maxt := mint + int64(c.numSamplesPerSeriesPerBlock) - 1
			if len(prefilledLabels) == 0 {
				generatedSeries = genSeries(c.numSeries, 10, mint, maxt)
				for _, s := range generatedSeries {
					prefilledLabels = append(prefilledLabels, s.Labels().Map())
				}
			} else {
				generatedSeries = populateSeries(prefilledLabels, mint, maxt)
			}
			block, err := OpenBlock(nil, createBlock(b, dir, generatedSeries), nil)
			require.NoError(b, err)
			blocks = append(blocks, block)
			defer block.Close()
		}

		qblocks := make([]storage.Querier, 0, len(blocks))
		for _, blk := range blocks {
			q, err := NewBlockQuerier(blk, math.MinInt64, math.MaxInt64)
			require.NoError(b, err)
			qblocks = append(qblocks, q)
		}

		sq := storage.NewMergeQuerier(qblocks, nil, storage.ChainedSeriesMerge)
		defer sq.Close()

		benchMsg := fmt.Sprintf("nSeries=%d,nBlocks=%d,cardinality=%d,pattern=\"%s\"", c.numSeries, c.numBlocks, c.cardinality, c.pattern)
		b.Run(benchMsg, func(b *testing.B) {
			b.ResetTimer()
			b.ReportAllocs()
			for n := 0; n < b.N; n++ {
				ss := sq.Select(false, nil, labels.MustNewMatcher(labels.MatchRegexp, "test", c.pattern))
				for ss.Next() {
				}
				require.NoError(b, ss.Err())
				require.Equal(b, 0, len(ss.Warnings()))
			}
		})
	}
}

func TestPostingsForMatchers(t *testing.T) {
	chunkDir := t.TempDir()
	opts := DefaultHeadOptions()
	opts.ChunkRange = 1000
	opts.ChunkDirRoot = chunkDir
	h, err := NewHead(nil, nil, nil, nil, opts, nil)
	require.NoError(t, err)
	defer func() {
		require.NoError(t, h.Close())
	}()

	app := h.Appender(context.Background())
	app.Append(0, labels.FromStrings("n", "1"), 0, 0)
	app.Append(0, labels.FromStrings("n", "1", "i", "a"), 0, 0)
	app.Append(0, labels.FromStrings("n", "1", "i", "b"), 0, 0)
	app.Append(0, labels.FromStrings("n", "2"), 0, 0)
	app.Append(0, labels.FromStrings("n", "2.5"), 0, 0)
	require.NoError(t, app.Commit())

	cases := []struct {
		matchers []*labels.Matcher
		exp      []labels.Labels
	}{
		// Simple equals.
		{
			matchers: []*labels.Matcher{labels.MustNewMatcher(labels.MatchEqual, "n", "1")},
			exp: []labels.Labels{
				labels.FromStrings("n", "1"),
				labels.FromStrings("n", "1", "i", "a"),
				labels.FromStrings("n", "1", "i", "b"),
			},
		},
		{
			matchers: []*labels.Matcher{labels.MustNewMatcher(labels.MatchEqual, "n", "1"), labels.MustNewMatcher(labels.MatchEqual, "i", "a")},
			exp: []labels.Labels{
				labels.FromStrings("n", "1", "i", "a"),
			},
		},
		{
			matchers: []*labels.Matcher{labels.MustNewMatcher(labels.MatchEqual, "n", "1"), labels.MustNewMatcher(labels.MatchEqual, "i", "missing")},
			exp:      []labels.Labels{},
		},
		{
			matchers: []*labels.Matcher{labels.MustNewMatcher(labels.MatchEqual, "missing", "")},
			exp: []labels.Labels{
				labels.FromStrings("n", "1"),
				labels.FromStrings("n", "1", "i", "a"),
				labels.FromStrings("n", "1", "i", "b"),
				labels.FromStrings("n", "2"),
				labels.FromStrings("n", "2.5"),
			},
		},
		// Not equals.
		{
			matchers: []*labels.Matcher{labels.MustNewMatcher(labels.MatchNotEqual, "n", "1")},
			exp: []labels.Labels{
				labels.FromStrings("n", "2"),
				labels.FromStrings("n", "2.5"),
			},
		},
		{
			matchers: []*labels.Matcher{labels.MustNewMatcher(labels.MatchNotEqual, "i", "")},
			exp: []labels.Labels{
				labels.FromStrings("n", "1", "i", "a"),
				labels.FromStrings("n", "1", "i", "b"),
			},
		},
		{
			matchers: []*labels.Matcher{labels.MustNewMatcher(labels.MatchNotEqual, "missing", "")},
			exp:      []labels.Labels{},
		},
		{
			matchers: []*labels.Matcher{labels.MustNewMatcher(labels.MatchEqual, "n", "1"), labels.MustNewMatcher(labels.MatchNotEqual, "i", "a")},
			exp: []labels.Labels{
				labels.FromStrings("n", "1"),
				labels.FromStrings("n", "1", "i", "b"),
			},
		},
		{
			matchers: []*labels.Matcher{labels.MustNewMatcher(labels.MatchEqual, "n", "1"), labels.MustNewMatcher(labels.MatchNotEqual, "i", "")},
			exp: []labels.Labels{
				labels.FromStrings("n", "1", "i", "a"),
				labels.FromStrings("n", "1", "i", "b"),
			},
		},
		// Regex.
		{
			matchers: []*labels.Matcher{labels.MustNewMatcher(labels.MatchRegexp, "n", "^1$")},
			exp: []labels.Labels{
				labels.FromStrings("n", "1"),
				labels.FromStrings("n", "1", "i", "a"),
				labels.FromStrings("n", "1", "i", "b"),
			},
		},
		{
			matchers: []*labels.Matcher{labels.MustNewMatcher(labels.MatchEqual, "n", "1"), labels.MustNewMatcher(labels.MatchRegexp, "i", "^a$")},
			exp: []labels.Labels{
				labels.FromStrings("n", "1", "i", "a"),
			},
		},
		{
			matchers: []*labels.Matcher{labels.MustNewMatcher(labels.MatchEqual, "n", "1"), labels.MustNewMatcher(labels.MatchRegexp, "i", "^a?$")},
			exp: []labels.Labels{
				labels.FromStrings("n", "1"),
				labels.FromStrings("n", "1", "i", "a"),
			},
		},
		{
			matchers: []*labels.Matcher{labels.MustNewMatcher(labels.MatchRegexp, "i", "^$")},
			exp: []labels.Labels{
				labels.FromStrings("n", "1"),
				labels.FromStrings("n", "2"),
				labels.FromStrings("n", "2.5"),
			},
		},
		{
			matchers: []*labels.Matcher{labels.MustNewMatcher(labels.MatchEqual, "n", "1"), labels.MustNewMatcher(labels.MatchRegexp, "i", "^$")},
			exp: []labels.Labels{
				labels.FromStrings("n", "1"),
			},
		},
		{
			matchers: []*labels.Matcher{labels.MustNewMatcher(labels.MatchEqual, "n", "1"), labels.MustNewMatcher(labels.MatchRegexp, "i", "^.*$")},
			exp: []labels.Labels{
				labels.FromStrings("n", "1"),
				labels.FromStrings("n", "1", "i", "a"),
				labels.FromStrings("n", "1", "i", "b"),
			},
		},
		{
			matchers: []*labels.Matcher{labels.MustNewMatcher(labels.MatchEqual, "n", "1"), labels.MustNewMatcher(labels.MatchRegexp, "i", "^.+$")},
			exp: []labels.Labels{
				labels.FromStrings("n", "1", "i", "a"),
				labels.FromStrings("n", "1", "i", "b"),
			},
		},
		// Not regex.
		{
			matchers: []*labels.Matcher{labels.MustNewMatcher(labels.MatchNotRegexp, "n", "^1$")},
			exp: []labels.Labels{
				labels.FromStrings("n", "2"),
				labels.FromStrings("n", "2.5"),
			},
		},
		{
			matchers: []*labels.Matcher{labels.MustNewMatcher(labels.MatchEqual, "n", "1"), labels.MustNewMatcher(labels.MatchNotRegexp, "i", "^a$")},
			exp: []labels.Labels{
				labels.FromStrings("n", "1"),
				labels.FromStrings("n", "1", "i", "b"),
			},
		},
		{
			matchers: []*labels.Matcher{labels.MustNewMatcher(labels.MatchEqual, "n", "1"), labels.MustNewMatcher(labels.MatchNotRegexp, "i", "^a?$")},
			exp: []labels.Labels{
				labels.FromStrings("n", "1", "i", "b"),
			},
		},
		{
			matchers: []*labels.Matcher{labels.MustNewMatcher(labels.MatchEqual, "n", "1"), labels.MustNewMatcher(labels.MatchNotRegexp, "i", "^$")},
			exp: []labels.Labels{
				labels.FromStrings("n", "1", "i", "a"),
				labels.FromStrings("n", "1", "i", "b"),
			},
		},
		{
			matchers: []*labels.Matcher{labels.MustNewMatcher(labels.MatchEqual, "n", "1"), labels.MustNewMatcher(labels.MatchNotRegexp, "i", "^.*$")},
			exp:      []labels.Labels{},
		},
		{
			matchers: []*labels.Matcher{labels.MustNewMatcher(labels.MatchEqual, "n", "1"), labels.MustNewMatcher(labels.MatchNotRegexp, "i", "^.+$")},
			exp: []labels.Labels{
				labels.FromStrings("n", "1"),
			},
		},
		// Combinations.
		{
			matchers: []*labels.Matcher{labels.MustNewMatcher(labels.MatchEqual, "n", "1"), labels.MustNewMatcher(labels.MatchNotEqual, "i", ""), labels.MustNewMatcher(labels.MatchEqual, "i", "a")},
			exp: []labels.Labels{
				labels.FromStrings("n", "1", "i", "a"),
			},
		},
		{
			matchers: []*labels.Matcher{labels.MustNewMatcher(labels.MatchEqual, "n", "1"), labels.MustNewMatcher(labels.MatchNotEqual, "i", "b"), labels.MustNewMatcher(labels.MatchRegexp, "i", "^(b|a).*$")},
			exp: []labels.Labels{
				labels.FromStrings("n", "1", "i", "a"),
			},
		},
		// Set optimization for Regex.
		// Refer to https://github.com/prometheus/prometheus/issues/2651.
		{
			matchers: []*labels.Matcher{labels.MustNewMatcher(labels.MatchRegexp, "n", "1|2")},
			exp: []labels.Labels{
				labels.FromStrings("n", "1"),
				labels.FromStrings("n", "1", "i", "a"),
				labels.FromStrings("n", "1", "i", "b"),
				labels.FromStrings("n", "2"),
			},
		},
		{
			matchers: []*labels.Matcher{labels.MustNewMatcher(labels.MatchRegexp, "i", "a|b")},
			exp: []labels.Labels{
				labels.FromStrings("n", "1", "i", "a"),
				labels.FromStrings("n", "1", "i", "b"),
			},
		},
		{
			matchers: []*labels.Matcher{labels.MustNewMatcher(labels.MatchRegexp, "n", "x1|2")},
			exp: []labels.Labels{
				labels.FromStrings("n", "2"),
			},
		},
		{
			matchers: []*labels.Matcher{labels.MustNewMatcher(labels.MatchRegexp, "n", "2|2\\.5")},
			exp: []labels.Labels{
				labels.FromStrings("n", "2"),
				labels.FromStrings("n", "2.5"),
			},
		},
		// Empty value.
		{
			matchers: []*labels.Matcher{labels.MustNewMatcher(labels.MatchRegexp, "i", "c||d")},
			exp: []labels.Labels{
				labels.FromStrings("n", "1"),
				labels.FromStrings("n", "2"),
				labels.FromStrings("n", "2.5"),
			},
		},
	}

	ir, err := h.Index()
	require.NoError(t, err)

	for _, c := range cases {
		exp := map[string]struct{}{}
		for _, l := range c.exp {
			exp[l.String()] = struct{}{}
		}
		p, err := PostingsForMatchers(ir, c.matchers...)
		require.NoError(t, err)

		var builder labels.ScratchBuilder
		for p.Next() {
			require.NoError(t, ir.Series(p.At(), &builder, &[]chunks.Meta{}))
			lbls := builder.Labels()
			if _, ok := exp[lbls.String()]; !ok {
				t.Errorf("Evaluating %v, unexpected result %s", c.matchers, lbls.String())
			} else {
				delete(exp, lbls.String())
			}
		}
		require.NoError(t, p.Err())
		if len(exp) != 0 {
			t.Errorf("Evaluating %v, missing results %+v", c.matchers, exp)
		}
	}
}

// TestClose ensures that calling Close more than once doesn't block and doesn't panic.
func TestClose(t *testing.T) {
	dir := t.TempDir()

	createBlock(t, dir, genSeries(1, 1, 0, 10))
	createBlock(t, dir, genSeries(1, 1, 10, 20))

	db, err := Open(dir, nil, nil, DefaultOptions(), nil)
	if err != nil {
		t.Fatalf("Opening test storage failed: %s", err)
	}
	defer func() {
		require.NoError(t, db.Close())
	}()

	q, err := db.Querier(context.TODO(), 0, 20)
	require.NoError(t, err)
	require.NoError(t, q.Close())
	require.Error(t, q.Close())
}

func BenchmarkQueries(b *testing.B) {
	cases := map[string]labels.Selector{
		"Eq Matcher: Expansion - 1": {
			labels.MustNewMatcher(labels.MatchEqual, "la", "va"),
		},
		"Eq Matcher: Expansion - 2": {
			labels.MustNewMatcher(labels.MatchEqual, "la", "va"),
			labels.MustNewMatcher(labels.MatchEqual, "lb", "vb"),
		},

		"Eq Matcher: Expansion - 3": {
			labels.MustNewMatcher(labels.MatchEqual, "la", "va"),
			labels.MustNewMatcher(labels.MatchEqual, "lb", "vb"),
			labels.MustNewMatcher(labels.MatchEqual, "lc", "vc"),
		},
		"Regex Matcher: Expansion - 1": {
			labels.MustNewMatcher(labels.MatchRegexp, "la", ".*va"),
		},
		"Regex Matcher: Expansion - 2": {
			labels.MustNewMatcher(labels.MatchRegexp, "la", ".*va"),
			labels.MustNewMatcher(labels.MatchRegexp, "lb", ".*vb"),
		},
		"Regex Matcher: Expansion - 3": {
			labels.MustNewMatcher(labels.MatchRegexp, "la", ".*va"),
			labels.MustNewMatcher(labels.MatchRegexp, "lb", ".*vb"),
			labels.MustNewMatcher(labels.MatchRegexp, "lc", ".*vc"),
		},
	}

	type qt struct {
		typ     string
		querier storage.Querier
	}
	var queryTypes []qt // We use a slice instead of map to keep the order of test cases consistent.
	defer func() {
		for _, q := range queryTypes {
			// Can't run a check for error here as some of these will fail as
			// queryTypes is using the same slice for the different block queriers
			// and would have been closed in the previous iteration.
			q.querier.Close()
		}
	}()

	for title, selectors := range cases {
		for _, nSeries := range []int{10} {
			for _, nSamples := range []int64{1000, 10000, 100000} {
				dir := b.TempDir()

				series := genSeries(nSeries, 5, 1, nSamples)

				// Add some common labels to make the matchers select these series.
				{
					var commonLbls []labels.Label
					for _, selector := range selectors {
						switch selector.Type {
						case labels.MatchEqual:
							commonLbls = append(commonLbls, labels.Label{Name: selector.Name, Value: selector.Value})
						case labels.MatchRegexp:
							commonLbls = append(commonLbls, labels.Label{Name: selector.Name, Value: selector.Value})
						}
					}
					for i := range commonLbls {
						s := series[i].(*storage.SeriesEntry)
						allLabels := commonLbls
						s.Labels().Range(func(l labels.Label) {
							allLabels = append(allLabels, l)
						})
						newS := storage.NewListSeries(labels.New(allLabels...), nil)
						newS.SampleIteratorFn = s.SampleIteratorFn

						series[i] = newS
					}
				}

				qs := make([]storage.Querier, 0, 10)
				for x := 0; x <= 10; x++ {
					block, err := OpenBlock(nil, createBlock(b, dir, series), nil)
					require.NoError(b, err)
					q, err := NewBlockQuerier(block, 1, int64(nSamples))
					require.NoError(b, err)
					qs = append(qs, q)
				}

				queryTypes = append(queryTypes, qt{"_1-Block", storage.NewMergeQuerier(qs[:1], nil, storage.ChainedSeriesMerge)})
				queryTypes = append(queryTypes, qt{"_3-Blocks", storage.NewMergeQuerier(qs[0:3], nil, storage.ChainedSeriesMerge)})
				queryTypes = append(queryTypes, qt{"_10-Blocks", storage.NewMergeQuerier(qs, nil, storage.ChainedSeriesMerge)})

				chunkDir := b.TempDir()
				head := createHead(b, nil, series, chunkDir)
				qHead, err := NewBlockQuerier(NewRangeHead(head, 1, nSamples), 1, nSamples)
				require.NoError(b, err)
				queryTypes = append(queryTypes, qt{"_Head", qHead})

				for _, oooPercentage := range []int{1, 3, 5, 10} {
					chunkDir := b.TempDir()
					totalOOOSamples := oooPercentage * int(nSamples) / 100
					oooSampleFrequency := int(nSamples) / totalOOOSamples
					head := createHeadWithOOOSamples(b, nil, series, chunkDir, oooSampleFrequency)

					qHead, err := NewBlockQuerier(NewRangeHead(head, 1, nSamples), 1, nSamples)
					require.NoError(b, err)
					qOOOHead, err := NewBlockQuerier(NewOOORangeHead(head, 1, nSamples), 1, nSamples)
					require.NoError(b, err)

					queryTypes = append(queryTypes, qt{
						fmt.Sprintf("_Head_oooPercent:%d", oooPercentage),
						storage.NewMergeQuerier([]storage.Querier{qHead, qOOOHead}, nil, storage.ChainedSeriesMerge),
					})
				}

				for _, q := range queryTypes {
					b.Run(title+q.typ+"_nSeries:"+strconv.Itoa(nSeries)+"_nSamples:"+strconv.Itoa(int(nSamples)), func(b *testing.B) {
						expExpansions, err := strconv.Atoi(string(title[len(title)-1]))
						require.NoError(b, err)
						benchQuery(b, expExpansions, q.querier, selectors)
					})
				}
				require.NoError(b, head.Close())
			}
		}
	}
}

func benchQuery(b *testing.B, expExpansions int, q storage.Querier, selectors labels.Selector) {
	b.ResetTimer()
	b.ReportAllocs()
	for i := 0; i < b.N; i++ {
		ss := q.Select(false, nil, selectors...)
		var actualExpansions int
		var it chunkenc.Iterator
		for ss.Next() {
			s := ss.At()
			s.Labels()
			it = s.Iterator(it)
			for it.Next() != chunkenc.ValNone {
				_, _ = it.At()
			}
			actualExpansions++
		}
		require.NoError(b, ss.Err())
		require.Equal(b, 0, len(ss.Warnings()))
		require.Equal(b, expExpansions, actualExpansions)
		require.NoError(b, ss.Err())
	}
}

// mockMatcherIndex is used to check if the regex matcher works as expected.
type mockMatcherIndex struct{}

func (m mockMatcherIndex) Symbols() index.StringIter { return nil }

func (m mockMatcherIndex) Close() error { return nil }

// SortedLabelValues will return error if it is called.
func (m mockMatcherIndex) SortedLabelValues(name string, matchers ...*labels.Matcher) ([]string, error) {
	return []string{}, errors.New("sorted label values called")
}

// LabelValues will return error if it is called.
func (m mockMatcherIndex) LabelValues(name string, matchers ...*labels.Matcher) ([]string, error) {
	return []string{}, errors.New("label values called")
}

func (m mockMatcherIndex) LabelValueFor(id storage.SeriesRef, label string) (string, error) {
	return "", errors.New("label value for called")
}

func (m mockMatcherIndex) LabelNamesFor(ids ...storage.SeriesRef) ([]string, error) {
	return nil, errors.New("label names for for called")
}

func (m mockMatcherIndex) Postings(name string, values ...string) (index.Postings, error) {
	return index.EmptyPostings(), nil
}

func (m mockMatcherIndex) PostingsForMatchers(bool, ...*labels.Matcher) (index.Postings, error) {
	return index.EmptyPostings(), nil
}

func (m mockMatcherIndex) SortedPostings(p index.Postings) index.Postings {
	return index.EmptyPostings()
}

<<<<<<< HEAD
func (m mockMatcherIndex) ShardedPostings(ps index.Postings, shardIndex, shardCount uint64) index.Postings {
	return ps
}

func (m mockMatcherIndex) Series(ref storage.SeriesRef, lset *labels.Labels, chks *[]chunks.Meta) error {
=======
func (m mockMatcherIndex) Series(ref storage.SeriesRef, builder *labels.ScratchBuilder, chks *[]chunks.Meta) error {
>>>>>>> 57cab58c
	return nil
}

func (m mockMatcherIndex) LabelNames(...*labels.Matcher) ([]string, error) {
	return []string{}, nil
}

func TestPostingsForMatcher(t *testing.T) {
	cases := []struct {
		matcher  *labels.Matcher
		hasError bool
	}{
		{
			// Equal label matcher will just return.
			matcher:  labels.MustNewMatcher(labels.MatchEqual, "test", "test"),
			hasError: false,
		},
		{
			// Regex matcher which doesn't have '|' will call Labelvalues()
			matcher:  labels.MustNewMatcher(labels.MatchRegexp, "test", ".*"),
			hasError: true,
		},
		{
			matcher:  labels.MustNewMatcher(labels.MatchRegexp, "test", "a|b"),
			hasError: false,
		},
		{
			// Test case for double quoted regex matcher
			matcher:  labels.MustNewMatcher(labels.MatchRegexp, "test", "^(?:a|b)$"),
			hasError: false,
		},
	}

	for _, tc := range cases {
		ir := &mockMatcherIndex{}
		_, err := postingsForMatcher(ir, tc.matcher)
		if tc.hasError {
			require.Error(t, err)
		} else {
			require.NoError(t, err)
		}
	}
}

func TestBlockBaseSeriesSet(t *testing.T) {
	type refdSeries struct {
		lset   labels.Labels
		chunks []chunks.Meta

		ref storage.SeriesRef
	}

	cases := []struct {
		series []refdSeries
		// Postings should be in the sorted order of the series
		postings []storage.SeriesRef

		expIdxs []int
	}{
		{
			series: []refdSeries{
				{
					lset: labels.FromStrings("a", "a"),
					chunks: []chunks.Meta{
						{Ref: 29},
						{Ref: 45},
						{Ref: 245},
						{Ref: 123},
						{Ref: 4232},
						{Ref: 5344},
						{Ref: 121},
					},
					ref: 12,
				},
				{
					lset: labels.FromStrings("a", "a", "b", "b"),
					chunks: []chunks.Meta{
						{Ref: 82}, {Ref: 23}, {Ref: 234}, {Ref: 65}, {Ref: 26},
					},
					ref: 10,
				},
				{
					lset:   labels.FromStrings("b", "c"),
					chunks: []chunks.Meta{{Ref: 8282}},
					ref:    1,
				},
				{
					lset: labels.FromStrings("b", "b"),
					chunks: []chunks.Meta{
						{Ref: 829}, {Ref: 239}, {Ref: 2349}, {Ref: 659}, {Ref: 269},
					},
					ref: 108,
				},
			},
			postings: []storage.SeriesRef{12, 13, 10, 108}, // 13 doesn't exist and should just be skipped over.
			expIdxs:  []int{0, 1, 3},
		},
		{
			series: []refdSeries{
				{
					lset: labels.FromStrings("a", "a", "b", "b"),
					chunks: []chunks.Meta{
						{Ref: 82}, {Ref: 23}, {Ref: 234}, {Ref: 65}, {Ref: 26},
					},
					ref: 10,
				},
				{
					lset:   labels.FromStrings("b", "c"),
					chunks: []chunks.Meta{{Ref: 8282}},
					ref:    3,
				},
			},
			postings: []storage.SeriesRef{},
			expIdxs:  []int{},
		},
	}

	for _, tc := range cases {
		mi := newMockIndex()
		for _, s := range tc.series {
			require.NoError(t, mi.AddSeries(s.ref, s.lset, s.chunks...))
		}

		bcs := &blockBaseSeriesSet{
			p:          index.NewListPostings(tc.postings),
			index:      mi,
			tombstones: tombstones.NewMemTombstones(),
		}

		i := 0
		for bcs.Next() {
			si := populateWithDelGenericSeriesIterator{}
			si.reset(bcs.blockID, bcs.chunks, bcs.curr.chks, bcs.curr.intervals)
			idx := tc.expIdxs[i]

			require.Equal(t, tc.series[idx].lset, bcs.curr.labels)
			require.Equal(t, tc.series[idx].chunks, si.chks)

			i++
		}
		require.Equal(t, len(tc.expIdxs), i)
		require.NoError(t, bcs.Err())
	}
}<|MERGE_RESOLUTION|>--- conflicted
+++ resolved
@@ -1310,7 +1310,6 @@
 	return index.NewListPostings(ep)
 }
 
-<<<<<<< HEAD
 func (m mockIndex) PostingsForMatchers(concurrent bool, ms ...*labels.Matcher) (index.Postings, error) {
 	var ps []storage.SeriesRef
 	for p, s := range m.series {
@@ -1353,10 +1352,7 @@
 	return index.NewListPostings(out)
 }
 
-func (m mockIndex) Series(ref storage.SeriesRef, lset *labels.Labels, chks *[]chunks.Meta) error {
-=======
 func (m mockIndex) Series(ref storage.SeriesRef, builder *labels.ScratchBuilder, chks *[]chunks.Meta) error {
->>>>>>> 57cab58c
 	s, ok := m.series[ref]
 	if !ok {
 		return storage.ErrNotFound
@@ -2128,15 +2124,11 @@
 	return index.EmptyPostings()
 }
 
-<<<<<<< HEAD
 func (m mockMatcherIndex) ShardedPostings(ps index.Postings, shardIndex, shardCount uint64) index.Postings {
 	return ps
 }
 
-func (m mockMatcherIndex) Series(ref storage.SeriesRef, lset *labels.Labels, chks *[]chunks.Meta) error {
-=======
 func (m mockMatcherIndex) Series(ref storage.SeriesRef, builder *labels.ScratchBuilder, chks *[]chunks.Meta) error {
->>>>>>> 57cab58c
 	return nil
 }
 
