--- conflicted
+++ resolved
@@ -81,11 +81,8 @@
 		WALCompression:            false,
 		StripeSize:                DefaultStripeSize,
 		HeadChunksWriteBufferSize: chunks.DefaultWriteBufferSize,
-<<<<<<< HEAD
+		IsolationDisabled:         defaultIsolationDisabled,
 		HeadChunksEndTimeVariance: 0,
-=======
-		IsolationDisabled:         defaultIsolationDisabled,
->>>>>>> efd48b46
 	}
 }
 
@@ -164,14 +161,12 @@
 	// See tsdb/exemplar.go, specifically the CircularExemplarStorage struct and it's constructor NewCircularExemplarStorage.
 	MaxExemplars int64
 
-<<<<<<< HEAD
+	// Disables isolation between reads and in-flight appends.
+	IsolationDisabled bool
+
 	// SeriesHashCache specifies the series hash cache used when querying shards via Querier.Select().
 	// If nil, the cache won't be used.
 	SeriesHashCache *hashcache.SeriesHashCache
-=======
-	// Disables isolation between reads and in-flight appends.
-	IsolationDisabled bool
->>>>>>> efd48b46
 }
 
 type BlocksToDeleteFunc func(blocks []*Block) map[ulid.ULID]struct{}
