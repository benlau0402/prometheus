// Copyright 2017 The Prometheus Authors
// Licensed under the Apache License, Version 2.0 (the "License");
// you may not use this file except in compliance with the License.
// You may obtain a copy of the License at
//
// http://www.apache.org/licenses/LICENSE-2.0
//
// Unless required by applicable law or agreed to in writing, software
// distributed under the License is distributed on an "AS IS" BASIS,
// WITHOUT WARRANTIES OR CONDITIONS OF ANY KIND, either express or implied.
// See the License for the specific language governing permissions and
// limitations under the License.

package tsdb

import (
	"context"
	"crypto/rand"
	"errors"
	"fmt"
	"io"
	"os"
	"path/filepath"
	"sync"
	"time"

	"github.com/go-kit/log"
	"github.com/go-kit/log/level"
	"github.com/oklog/ulid"
	"github.com/prometheus/client_golang/prometheus"
	"go.uber.org/atomic"
	"golang.org/x/exp/slices"
	"golang.org/x/sync/semaphore"

	"github.com/prometheus/prometheus/model/labels"
	"github.com/prometheus/prometheus/storage"
	"github.com/prometheus/prometheus/tsdb/chunkenc"
	"github.com/prometheus/prometheus/tsdb/chunks"
	tsdb_errors "github.com/prometheus/prometheus/tsdb/errors"
	"github.com/prometheus/prometheus/tsdb/fileutil"
	"github.com/prometheus/prometheus/tsdb/index"
	"github.com/prometheus/prometheus/tsdb/tombstones"
)

// ExponentialBlockRanges returns the time ranges based on the stepSize.
func ExponentialBlockRanges(minSize int64, steps, stepSize int) []int64 {
	ranges := make([]int64, 0, steps)
	curRange := minSize
	for i := 0; i < steps; i++ {
		ranges = append(ranges, curRange)
		curRange *= int64(stepSize)
	}

	return ranges
}

// Compactor provides compaction against an underlying storage
// of time series data.
type Compactor interface {
	// Plan returns a set of directories that can be compacted concurrently.
	// The directories can be overlapping.
	// Results returned when compactions are in progress are undefined.
	Plan(dir string) ([]string, error)

	// Write persists a Block into a directory.
	// No Block is written when resulting Block has 0 samples, and returns empty ulid.ULID{}.
	Write(dest string, b BlockReader, mint, maxt int64, parent *BlockMeta) (ulid.ULID, error)

	// Compact runs compaction against the provided directories. Must
	// only be called concurrently with results of Plan().
	// Can optionally pass a list of already open blocks,
	// to avoid having to reopen them.
	// When resulting Block has 0 samples
	//  * No block is written.
	//  * The source dirs are marked Deletable.
	//  * Returns empty ulid.ULID{}.
	Compact(dest string, dirs []string, open []*Block) (ulid.ULID, error)

	// CompactOOO creates a new block per possible block range in the compactor's directory from the OOO Head given.
	// Each ULID in the result corresponds to a block in a unique time range.
	CompactOOO(dest string, oooHead *OOOCompactionHead) (result []ulid.ULID, err error)
}

// LeveledCompactor implements the Compactor interface.
type LeveledCompactor struct {
	metrics                     *CompactorMetrics
	logger                      log.Logger
	ranges                      []int64
	chunkPool                   chunkenc.Pool
	ctx                         context.Context
	maxBlockChunkSegmentSize    int64
	mergeFunc                   storage.VerticalChunkSeriesMergeFunc
	enableOverlappingCompaction bool

	concurrencyOpts LeveledCompactorConcurrencyOptions
}

type CompactorMetrics struct {
	Ran               prometheus.Counter
	PopulatingBlocks  prometheus.Gauge
	OverlappingBlocks prometheus.Counter
	Duration          prometheus.Histogram
	ChunkSize         prometheus.Histogram
	ChunkSamples      prometheus.Histogram
	ChunkRange        prometheus.Histogram
}

func newCompactorMetrics(r prometheus.Registerer) *CompactorMetrics {
	m := &CompactorMetrics{}

	m.Ran = prometheus.NewCounter(prometheus.CounterOpts{
		Name: "prometheus_tsdb_compactions_total",
		Help: "Total number of compactions that were executed for the partition.",
	})
	m.PopulatingBlocks = prometheus.NewGauge(prometheus.GaugeOpts{
		Name: "prometheus_tsdb_compaction_populating_block",
		Help: "Set to 1 when a block is currently being written to the disk.",
	})
	m.OverlappingBlocks = prometheus.NewCounter(prometheus.CounterOpts{
		Name: "prometheus_tsdb_vertical_compactions_total",
		Help: "Total number of compactions done on overlapping blocks.",
	})
	m.Duration = prometheus.NewHistogram(prometheus.HistogramOpts{
		Name:    "prometheus_tsdb_compaction_duration_seconds",
		Help:    "Duration of compaction runs",
		Buckets: prometheus.ExponentialBuckets(1, 2, 14),
	})
	m.ChunkSize = prometheus.NewHistogram(prometheus.HistogramOpts{
		Name:    "prometheus_tsdb_compaction_chunk_size_bytes",
		Help:    "Final size of chunks on their first compaction",
		Buckets: prometheus.ExponentialBuckets(32, 1.5, 12),
	})
	m.ChunkSamples = prometheus.NewHistogram(prometheus.HistogramOpts{
		Name:    "prometheus_tsdb_compaction_chunk_samples",
		Help:    "Final number of samples on their first compaction",
		Buckets: prometheus.ExponentialBuckets(4, 1.5, 12),
	})
	m.ChunkRange = prometheus.NewHistogram(prometheus.HistogramOpts{
		Name:    "prometheus_tsdb_compaction_chunk_range_seconds",
		Help:    "Final time range of chunks on their first compaction",
		Buckets: prometheus.ExponentialBuckets(100, 4, 10),
	})

	if r != nil {
		r.MustRegister(
			m.Ran,
			m.PopulatingBlocks,
			m.OverlappingBlocks,
			m.Duration,
			m.ChunkRange,
			m.ChunkSamples,
			m.ChunkSize,
		)
	}
	return m
}

// NewLeveledCompactor returns a LeveledCompactor.
func NewLeveledCompactor(ctx context.Context, r prometheus.Registerer, l log.Logger, ranges []int64, pool chunkenc.Pool, mergeFunc storage.VerticalChunkSeriesMergeFunc, enableOverlappingCompaction bool) (*LeveledCompactor, error) {
	return NewLeveledCompactorWithChunkSize(ctx, r, l, ranges, pool, chunks.DefaultChunkSegmentSize, mergeFunc, enableOverlappingCompaction)
}

func NewLeveledCompactorWithChunkSize(ctx context.Context, r prometheus.Registerer, l log.Logger, ranges []int64, pool chunkenc.Pool, maxBlockChunkSegmentSize int64, mergeFunc storage.VerticalChunkSeriesMergeFunc, enableOverlappingCompaction bool) (*LeveledCompactor, error) {
	if len(ranges) == 0 {
		return nil, fmt.Errorf("at least one range must be provided")
	}
	if pool == nil {
		pool = chunkenc.NewPool()
	}
	if l == nil {
		l = log.NewNopLogger()
	}
	if mergeFunc == nil {
		mergeFunc = storage.NewCompactingChunkSeriesMerger(storage.ChainedSeriesMerge)
	}
	return &LeveledCompactor{
		ranges:                      ranges,
		chunkPool:                   pool,
		logger:                      l,
		metrics:                     newCompactorMetrics(r),
		ctx:                         ctx,
		maxBlockChunkSegmentSize:    maxBlockChunkSegmentSize,
		mergeFunc:                   mergeFunc,
		concurrencyOpts:             DefaultLeveledCompactorConcurrencyOptions(),
		enableOverlappingCompaction: enableOverlappingCompaction,
	}, nil
}

// LeveledCompactorConcurrencyOptions is a collection of concurrency options used by LeveledCompactor.
type LeveledCompactorConcurrencyOptions struct {
	MaxOpeningBlocks     int // Number of goroutines opening blocks before compaction.
	MaxClosingBlocks     int // Max number of blocks that can be closed concurrently during split compaction. Note that closing of newly compacted block uses a lot of memory for writing index.
	SymbolsFlushersCount int // Number of symbols flushers used when doing split compaction.
}

func DefaultLeveledCompactorConcurrencyOptions() LeveledCompactorConcurrencyOptions {
	return LeveledCompactorConcurrencyOptions{
		MaxClosingBlocks:     1,
		SymbolsFlushersCount: 1,
		MaxOpeningBlocks:     1,
	}
}

func (c *LeveledCompactor) SetConcurrencyOptions(opts LeveledCompactorConcurrencyOptions) {
	c.concurrencyOpts = opts
}

type dirMeta struct {
	dir  string
	meta *BlockMeta
}

// Plan returns a list of compactable blocks in the provided directory.
func (c *LeveledCompactor) Plan(dir string) ([]string, error) {
	dirs, err := blockDirs(dir)
	if err != nil {
		return nil, err
	}
	if len(dirs) < 1 {
		return nil, nil
	}

	var dms []dirMeta
	for _, dir := range dirs {
		meta, _, err := readMetaFile(dir)
		if err != nil {
			return nil, err
		}
		dms = append(dms, dirMeta{dir, meta})
	}
	return c.plan(dms)
}

func (c *LeveledCompactor) plan(dms []dirMeta) ([]string, error) {
	slices.SortFunc(dms, func(a, b dirMeta) int {
		switch {
		case a.meta.MinTime < b.meta.MinTime:
			return -1
		case a.meta.MinTime > b.meta.MinTime:
			return 1
		default:
			return 0
		}
	})

	res := c.selectOverlappingDirs(dms)
	if len(res) > 0 {
		return res, nil
	}
	// No overlapping blocks or overlapping block compaction not allowed, do compaction the usual way.
	// We do not include a recently created block with max(minTime), so the block which was just created from WAL.
	// This gives users a window of a full block size to piece-wise backup new data without having to care about data overlap.
	dms = dms[:len(dms)-1]

	for _, dm := range c.selectDirs(dms) {
		res = append(res, dm.dir)
	}
	if len(res) > 0 {
		return res, nil
	}

	// Compact any blocks with big enough time range that have >5% tombstones.
	for i := len(dms) - 1; i >= 0; i-- {
		meta := dms[i].meta
		if meta.MaxTime-meta.MinTime < c.ranges[len(c.ranges)/2] {
			// If the block is entirely deleted, then we don't care about the block being big enough.
			// TODO: This is assuming single tombstone is for distinct series, which might be no true.
			if meta.Stats.NumTombstones > 0 && meta.Stats.NumTombstones >= meta.Stats.NumSeries {
				return []string{dms[i].dir}, nil
			}
			break
		}
		if float64(meta.Stats.NumTombstones)/float64(meta.Stats.NumSeries+1) > 0.05 {
			return []string{dms[i].dir}, nil
		}
	}

	return nil, nil
}

// selectDirs returns the dir metas that should be compacted into a single new block.
// If only a single block range is configured, the result is always nil.
func (c *LeveledCompactor) selectDirs(ds []dirMeta) []dirMeta {
	if len(c.ranges) < 2 || len(ds) < 1 {
		return nil
	}

	highTime := ds[len(ds)-1].meta.MinTime

	for _, iv := range c.ranges[1:] {
		parts := splitByRange(ds, iv)
		if len(parts) == 0 {
			continue
		}

	Outer:
		for _, p := range parts {
			// Do not select the range if it has a block whose compaction failed.
			for _, dm := range p {
				if dm.meta.Compaction.Failed {
					continue Outer
				}
			}

			mint := p[0].meta.MinTime
			maxt := p[len(p)-1].meta.MaxTime
			// Pick the range of blocks if it spans the full range (potentially with gaps)
			// or is before the most recent block.
			// This ensures we don't compact blocks prematurely when another one of the same
			// size still fits in the range.
			if (maxt-mint == iv || maxt <= highTime) && len(p) > 1 {
				return p
			}
		}
	}

	return nil
}

// selectOverlappingDirs returns all dirs with overlapping time ranges.
// It expects sorted input by mint and returns the overlapping dirs in the same order as received.
func (c *LeveledCompactor) selectOverlappingDirs(ds []dirMeta) []string {
	if !c.enableOverlappingCompaction {
		return nil
	}
	if len(ds) < 2 {
		return nil
	}
	var overlappingDirs []string
	globalMaxt := ds[0].meta.MaxTime
	for i, d := range ds[1:] {
		if d.meta.MinTime < globalMaxt {
			if len(overlappingDirs) == 0 { // When it is the first overlap, need to add the last one as well.
				overlappingDirs = append(overlappingDirs, ds[i].dir)
			}
			overlappingDirs = append(overlappingDirs, d.dir)
		} else if len(overlappingDirs) > 0 {
			break
		}
		if d.meta.MaxTime > globalMaxt {
			globalMaxt = d.meta.MaxTime
		}
	}
	return overlappingDirs
}

// splitByRange splits the directories by the time range. The range sequence starts at 0.
//
// For example, if we have blocks [0-10, 10-20, 50-60, 90-100] and the split range tr is 30
// it returns [0-10, 10-20], [50-60], [90-100].
func splitByRange(ds []dirMeta, tr int64) [][]dirMeta {
	var splitDirs [][]dirMeta

	for i := 0; i < len(ds); {
		var (
			group []dirMeta
			t0    int64
			m     = ds[i].meta
		)
		// Compute start of aligned time range of size tr closest to the current block's start.
		if m.MinTime >= 0 {
			t0 = tr * (m.MinTime / tr)
		} else {
			t0 = tr * ((m.MinTime - tr + 1) / tr)
		}
		// Skip blocks that don't fall into the range. This can happen via mis-alignment or
		// by being the multiple of the intended range.
		if m.MaxTime > t0+tr {
			i++
			continue
		}

		// Add all dirs to the current group that are within [t0, t0+tr].
		for ; i < len(ds); i++ {
			// Either the block falls into the next range or doesn't fit at all (checked above).
			if ds[i].meta.MaxTime > t0+tr {
				break
			}
			group = append(group, ds[i])
		}

		if len(group) > 0 {
			splitDirs = append(splitDirs, group)
		}
	}

	return splitDirs
}

// CompactBlockMetas merges many block metas into one, combining it's source blocks together
// and adjusting compaction level. Min/Max time of result block meta covers all input blocks.
func CompactBlockMetas(uid ulid.ULID, blocks ...*BlockMeta) *BlockMeta {
	res := &BlockMeta{
		ULID: uid,
	}

	sources := map[ulid.ULID]struct{}{}
	mint := blocks[0].MinTime
	maxt := blocks[0].MaxTime

	for _, b := range blocks {
		if b.MinTime < mint {
			mint = b.MinTime
		}
		if b.MaxTime > maxt {
			maxt = b.MaxTime
		}
		if b.Compaction.Level > res.Compaction.Level {
			res.Compaction.Level = b.Compaction.Level
		}
		for _, s := range b.Compaction.Sources {
			sources[s] = struct{}{}
		}
		res.Compaction.Parents = append(res.Compaction.Parents, BlockDesc{
			ULID:    b.ULID,
			MinTime: b.MinTime,
			MaxTime: b.MaxTime,
		})
	}
	res.Compaction.Level++

	for s := range sources {
		res.Compaction.Sources = append(res.Compaction.Sources, s)
	}
	slices.SortFunc(res.Compaction.Sources, func(a, b ulid.ULID) int {
		return a.Compare(b)
	})

	res.MinTime = mint
	res.MaxTime = maxt
	return res
}

// CompactWithSplitting merges and splits the input blocks into shardCount number of output blocks,
// and returns slice of block IDs. Position of returned block ID in the result slice corresponds to the shard index.
// If given output block has no series, corresponding block ID will be zero ULID value.
func (c *LeveledCompactor) CompactWithSplitting(dest string, dirs []string, open []*Block, shardCount uint64) (result []ulid.ULID, _ error) {
	return c.CompactWithBlockPopulator(dest, dirs, open, DefaultBlockPopulator{}, shardCount)
}

// Compact creates a new block in the compactor's directory from the blocks in the
// provided directories.
func (c *LeveledCompactor) Compact(dest string, dirs []string, open []*Block) (uid ulid.ULID, err error) {
	ulids, err := c.CompactWithBlockPopulator(dest, dirs, open, DefaultBlockPopulator{}, 1)
	if err != nil {
		return ulid.ULID{}, err
	}
	return ulids[0], nil
}

// shardedBlock describes single *output* block during compaction. This struct is passed between
// compaction methods to wrap output block details, index and chunk writer together.
// Shard index is determined by the position of this structure in the slice of output blocks.
type shardedBlock struct {
	meta *BlockMeta

	blockDir string
	tmpDir   string // Temp directory used when block is being built (= blockDir + temp suffix)
	chunkw   ChunkWriter
	indexw   IndexWriter
}

func (c *LeveledCompactor) CompactWithBlockPopulator(dest string, dirs []string, open []*Block, blockPopulator BlockPopulator, shardCount uint64) (_ []ulid.ULID, err error) {
	if shardCount == 0 {
		shardCount = 1
	}

	start := time.Now()

	bs, blocksToClose, err := openBlocksForCompaction(dirs, open, c.logger, c.chunkPool, c.concurrencyOpts.MaxOpeningBlocks)
	for _, b := range blocksToClose {
		defer b.Close()
	}

	if err != nil {
		return nil, err
	}

	var (
		blocks []BlockReader
		metas  []*BlockMeta
		uids   []string
	)
	for _, b := range bs {
		blocks = append(blocks, b)
		m := b.Meta()
		metas = append(metas, &m)
		uids = append(uids, b.meta.ULID.String())
	}

	outBlocks := make([]shardedBlock, shardCount)
	outBlocksTime := ulid.Now() // Make all out blocks share the same timestamp in the ULID.
	for ix := range outBlocks {
		outBlocks[ix] = shardedBlock{meta: CompactBlockMetas(ulid.MustNew(outBlocksTime, rand.Reader), metas...)}
	}

	err = c.write(dest, outBlocks, blockPopulator, blocks...)
	if err == nil {
		ulids := make([]ulid.ULID, len(outBlocks))
		allOutputBlocksAreEmpty := true

		for ix := range outBlocks {
			meta := outBlocks[ix].meta

			if meta.Stats.NumSamples == 0 {
				level.Info(c.logger).Log(
					"msg", "compact blocks resulted in empty block",
					"count", len(blocks),
					"sources", fmt.Sprintf("%v", uids),
					"duration", time.Since(start),
					"shard", fmt.Sprintf("%d_of_%d", ix+1, shardCount),
				)
			} else {
				allOutputBlocksAreEmpty = false
				ulids[ix] = outBlocks[ix].meta.ULID

				level.Info(c.logger).Log(
					"msg", "compact blocks",
					"count", len(blocks),
					"mint", meta.MinTime,
					"maxt", meta.MaxTime,
					"ulid", meta.ULID,
					"sources", fmt.Sprintf("%v", uids),
					"duration", time.Since(start),
					"shard", fmt.Sprintf("%d_of_%d", ix+1, shardCount),
				)
			}
		}

		if allOutputBlocksAreEmpty {
			// Mark source blocks as deletable.
			for _, b := range bs {
				b.meta.Compaction.Deletable = true
				n, err := writeMetaFile(c.logger, b.dir, &b.meta)
				if err != nil {
					level.Error(c.logger).Log(
						"msg", "Failed to write 'Deletable' to meta file after compaction",
						"ulid", b.meta.ULID,
					)
				}
				b.numBytesMeta = n
			}
		}

		return ulids, nil
	}

	errs := tsdb_errors.NewMulti(err)
	if !errors.Is(err, context.Canceled) {
		for _, b := range bs {
			if err := b.setCompactionFailed(); err != nil {
				errs.Add(fmt.Errorf("setting compaction failed for block: %s: %w", b.Dir(), err))
			}
		}
	}

	return nil, errs.Err()
}

// CompactOOOWithSplitting splits the input OOO Head into shardCount number of output blocks
// per possible block range, and returns slice of block IDs. In result[i][j],
// 'i' corresponds to a single time range of blocks while 'j' corresponds to the shard index.
// If given output block has no series, corresponding block ID will be zero ULID value.
// TODO: write tests for this.
func (c *LeveledCompactor) CompactOOOWithSplitting(dest string, oooHead *OOOCompactionHead, shardCount uint64) (result [][]ulid.ULID, _ error) {
	return c.compactOOO(dest, oooHead, shardCount)
}

// CompactOOO creates a new block per possible block range in the compactor's directory from the OOO Head given.
// Each ULID in the result corresponds to a block in a unique time range.
func (c *LeveledCompactor) CompactOOO(dest string, oooHead *OOOCompactionHead) (result []ulid.ULID, err error) {
	ulids, err := c.compactOOO(dest, oooHead, 1)
	if err != nil {
		return nil, err
	}
	for _, s := range ulids {
		if s[0].Compare(ulid.ULID{}) != 0 {
			result = append(result, s[0])
		}
	}
	return result, err
}

func (c *LeveledCompactor) compactOOO(dest string, oooHead *OOOCompactionHead, shardCount uint64) (_ [][]ulid.ULID, err error) {
	if shardCount == 0 {
		shardCount = 1
	}

	start := time.Now()

	// The first dimension of outBlocks determines the time based splitting (i.e. outBlocks[i] has blocks all for the same time range).
	// The second dimension of outBlocks determines the label based shard (i.e. outBlocks[i][j] is the (j+1)th shard.
	// During ingestion of samples we can identify which ooo blocks will exists so that
	// we dont have to prefill symbols and etc for the blocks that will be empty.
	// With this, len(outBlocks[x]) will still be the same for all x so that we can pick blocks easily.
	// Just that, only some of the outBlocks[x][y] will be valid and populated based on preexisting knowledge of
	// which blocks to expect.
	// In case we see a sample that is not present in the estimated block ranges, we will create them on flight.
	outBlocks := make([][]shardedBlock, 0)
	outBlocksTime := ulid.Now() // Make all out blocks share the same timestamp in the ULID.
	blockSize := oooHead.ChunkRange()
	oooHeadMint, oooHeadMaxt := oooHead.MinTime(), oooHead.MaxTime()
	ulids := make([][]ulid.ULID, 0)
	for t := blockSize * (oooHeadMint / blockSize); t <= oooHeadMaxt; t += blockSize {
		mint, maxt := t, t+blockSize

		outBlocks = append(outBlocks, make([]shardedBlock, shardCount))
		ulids = append(ulids, make([]ulid.ULID, shardCount))
		ix := len(outBlocks) - 1

		for jx := range outBlocks[ix] {
			uid := ulid.MustNew(outBlocksTime, rand.Reader)
			meta := &BlockMeta{
				ULID:       uid,
				MinTime:    mint,
				MaxTime:    maxt,
				OutOfOrder: true,
			}
			meta.Compaction.Level = 1
			meta.Compaction.Sources = []ulid.ULID{uid}

			outBlocks[ix][jx] = shardedBlock{
				meta: meta,
			}
			ulids[ix][jx] = meta.ULID
		}

		// Block intervals are half-open: [b.MinTime, b.MaxTime). Block intervals are always +1 than the total samples it includes.
		err := c.write(dest, outBlocks[ix], DefaultBlockPopulator{}, oooHead.CloneForTimeRange(mint, maxt-1))
		if err != nil {
			// We need to delete all blocks in case there was an error.
			for _, obs := range outBlocks {
				for _, ob := range obs {
					if ob.tmpDir != "" {
						if removeErr := os.RemoveAll(ob.tmpDir); removeErr != nil {
							level.Error(c.logger).Log("msg", "Failed to remove temp folder after failed compaction", "dir", ob.tmpDir, "err", removeErr.Error())
						}
					}
					if ob.blockDir != "" {
						if removeErr := os.RemoveAll(ob.blockDir); removeErr != nil {
							level.Error(c.logger).Log("msg", "Failed to remove block folder after failed compaction", "dir", ob.blockDir, "err", removeErr.Error())
						}
					}
				}
			}
			return nil, err
		}
	}

	noOOOBlock := true
	for ix, obs := range outBlocks {
		for jx := range obs {
			meta := outBlocks[ix][jx].meta
			if meta.Stats.NumSamples != 0 {
				noOOOBlock = false
				level.Info(c.logger).Log(
					"msg", "compact ooo head",
					"mint", meta.MinTime,
					"maxt", meta.MaxTime,
					"ulid", meta.ULID,
					"duration", time.Since(start),
					"shard", fmt.Sprintf("%d_of_%d", jx+1, shardCount),
				)
			} else {
				// This block did not get any data. So clear out the ulid to signal this.
				ulids[ix][jx] = ulid.ULID{}
			}
		}
	}

	if noOOOBlock {
		level.Info(c.logger).Log(
			"msg", "compact ooo head resulted in no blocks",
			"duration", time.Since(start),
		)
		return nil, nil
	}

	return ulids, nil
}

func (c *LeveledCompactor) Write(dest string, b BlockReader, mint, maxt int64, parent *BlockMeta) (ulid.ULID, error) {
	start := time.Now()

	uid := ulid.MustNew(ulid.Now(), rand.Reader)

	meta := &BlockMeta{
		ULID:    uid,
		MinTime: mint,
		MaxTime: maxt,
	}
	meta.Compaction.Level = 1
	meta.Compaction.Sources = []ulid.ULID{uid}

	if parent != nil {
		meta.Compaction.Parents = []BlockDesc{
			{ULID: parent.ULID, MinTime: parent.MinTime, MaxTime: parent.MaxTime},
		}
	}

	err := c.write(dest, []shardedBlock{{meta: meta}}, DefaultBlockPopulator{}, b)
	if err != nil {
		return uid, err
	}

	if meta.Stats.NumSamples == 0 {
		level.Info(c.logger).Log(
			"msg", "write block resulted in empty block",
			"mint", meta.MinTime,
			"maxt", meta.MaxTime,
			"duration", time.Since(start),
		)
		return ulid.ULID{}, nil
	}

	level.Info(c.logger).Log(
		"msg", "write block",
		"mint", meta.MinTime,
		"maxt", meta.MaxTime,
		"ulid", meta.ULID,
		"duration", time.Since(start),
	)
	return uid, nil
}

// instrumentedChunkWriter is used for level 1 compactions to record statistics
// about compacted chunks.
type instrumentedChunkWriter struct {
	ChunkWriter

	size    prometheus.Histogram
	samples prometheus.Histogram
	trange  prometheus.Histogram
}

func (w *instrumentedChunkWriter) WriteChunks(chunks ...chunks.Meta) error {
	for _, c := range chunks {
		w.size.Observe(float64(len(c.Chunk.Bytes())))
		w.samples.Observe(float64(c.Chunk.NumSamples()))
		w.trange.Observe(float64(c.MaxTime - c.MinTime))
	}
	return w.ChunkWriter.WriteChunks(chunks...)
}

// write creates new output blocks that are the union of the provided blocks into dir.
func (c *LeveledCompactor) write(dest string, outBlocks []shardedBlock, blockPopulator BlockPopulator, blocks ...BlockReader) (err error) {
	var closers []io.Closer

	defer func(t time.Time) {
		err = tsdb_errors.NewMulti(err, tsdb_errors.CloseAll(closers)).Err()

		for _, ob := range outBlocks {
			if ob.tmpDir != "" {
				// RemoveAll returns no error when tmp doesn't exist so it is safe to always run it.
				if removeErr := os.RemoveAll(ob.tmpDir); removeErr != nil {
					level.Error(c.logger).Log("msg", "Failed to remove temp folder after failed compaction", "dir", ob.tmpDir, "err", removeErr.Error())
				}
			}

			// If there was any error, and we have multiple output blocks, some blocks may have been generated, or at
			// least have existing blockDir. In such case, we want to remove them.
			// BlockDir may also not be set yet, if preparation for some previous blocks have failed.
			if err != nil && ob.blockDir != "" {
				// RemoveAll returns no error when tmp doesn't exist so it is safe to always run it.
				if removeErr := os.RemoveAll(ob.blockDir); removeErr != nil {
					level.Error(c.logger).Log("msg", "Failed to remove block folder after failed compaction", "dir", ob.blockDir, "err", removeErr.Error())
				}
			}
		}
		c.metrics.Ran.Inc()
		c.metrics.Duration.Observe(time.Since(t).Seconds())
	}(time.Now())

	for ix := range outBlocks {
		dir := filepath.Join(dest, outBlocks[ix].meta.ULID.String())
		tmp := dir + tmpForCreationBlockDirSuffix

		outBlocks[ix].blockDir = dir
		outBlocks[ix].tmpDir = tmp

		if err = os.RemoveAll(tmp); err != nil {
			return err
		}

<<<<<<< HEAD
		if err = os.MkdirAll(tmp, 0o777); err != nil {
			return err
=======
	chunkw, err = chunks.NewWriterWithSegSize(chunkDir(tmp), c.maxBlockChunkSegmentSize)
	if err != nil {
		return fmt.Errorf("open chunk writer: %w", err)
	}
	closers = append(closers, chunkw)
	// Record written chunk sizes on level 1 compactions.
	if meta.Compaction.Level == 1 {
		chunkw = &instrumentedChunkWriter{
			ChunkWriter: chunkw,
			size:        c.metrics.ChunkSize,
			samples:     c.metrics.ChunkSamples,
			trange:      c.metrics.ChunkRange,
>>>>>>> 6d2e0a74
		}

<<<<<<< HEAD
		// Populate chunk and index files into temporary directory with
		// data of all blocks.
		var chunkw ChunkWriter
		chunkw, err = chunks.NewWriterWithSegSize(chunkDir(tmp), c.maxBlockChunkSegmentSize)
		if err != nil {
			return errors.Wrap(err, "open chunk writer")
		}
		chunkw = newPreventDoubleCloseChunkWriter(chunkw) // We now close chunkWriter in populateBlock, but keep it in the closers here as well.

		closers = append(closers, chunkw)

		// Record written chunk sizes on level 1 compactions.
		if outBlocks[ix].meta.Compaction.Level == 1 {
			chunkw = &instrumentedChunkWriter{
				ChunkWriter: chunkw,
				size:        c.metrics.ChunkSize,
				samples:     c.metrics.ChunkSamples,
				trange:      c.metrics.ChunkRange,
			}
		}

		outBlocks[ix].chunkw = chunkw

		var indexw IndexWriter
		indexw, err = index.NewWriter(c.ctx, filepath.Join(tmp, indexFilename))
		if err != nil {
			return errors.Wrap(err, "open index writer")
		}
		indexw = newPreventDoubleCloseIndexWriter(indexw) // We now close indexWriter in populateBlock, but keep it in the closers here as well.
		closers = append(closers, indexw)

		outBlocks[ix].indexw = indexw
=======
	indexw, err := index.NewWriter(c.ctx, filepath.Join(tmp, indexFilename))
	if err != nil {
		return fmt.Errorf("open index writer: %w", err)
>>>>>>> 6d2e0a74
	}

<<<<<<< HEAD
	// We use MinTime and MaxTime from first output block, because ALL output blocks have the same min/max times set.
	if err := blockPopulator.PopulateBlock(c.ctx, c.metrics, c.logger, c.chunkPool, c.mergeFunc, c.concurrencyOpts, blocks, outBlocks[0].meta.MinTime, outBlocks[0].meta.MaxTime, outBlocks); err != nil {
		return errors.Wrap(err, "populate block")
=======
	if err := blockPopulator.PopulateBlock(c.ctx, c.metrics, c.logger, c.chunkPool, c.mergeFunc, blocks, meta, indexw, chunkw); err != nil {
		return fmt.Errorf("populate block: %w", err)
>>>>>>> 6d2e0a74
	}

	select {
	case <-c.ctx.Done():
		return c.ctx.Err()
	default:
	}

	// We are explicitly closing them here to check for error even
	// though these are covered under defer. This is because in Windows,
	// you cannot delete these unless they are closed and the defer is to
	// make sure they are closed if the function exits due to an error above.
	errs := tsdb_errors.NewMulti()
	for _, w := range closers {
		errs.Add(w.Close())
	}
	closers = closers[:0] // Avoid closing the writers twice in the defer.
	if errs.Err() != nil {
		return errs.Err()
	}

	for _, ob := range outBlocks {
		// Populated block is empty, don't write meta file for it.
		if ob.meta.Stats.NumSamples == 0 {
			continue
		}

<<<<<<< HEAD
		if _, err = writeMetaFile(c.logger, ob.tmpDir, ob.meta); err != nil {
			return errors.Wrap(err, "write merged meta")
		}

		// Create an empty tombstones file.
		if _, err := tombstones.WriteFile(c.logger, ob.tmpDir, tombstones.NewMemTombstones()); err != nil {
			return errors.Wrap(err, "write new tombstones file")
		}

		df, err := fileutil.OpenDir(ob.tmpDir)
		if err != nil {
			return errors.Wrap(err, "open temporary block dir")
=======
	if _, err = writeMetaFile(c.logger, tmp, meta); err != nil {
		return fmt.Errorf("write merged meta: %w", err)
	}

	// Create an empty tombstones file.
	if _, err := tombstones.WriteFile(c.logger, tmp, tombstones.NewMemTombstones()); err != nil {
		return fmt.Errorf("write new tombstones file: %w", err)
	}

	df, err := fileutil.OpenDir(tmp)
	if err != nil {
		return fmt.Errorf("open temporary block dir: %w", err)
	}
	defer func() {
		if df != nil {
			df.Close()
>>>>>>> 6d2e0a74
		}
		defer func() {
			if df != nil {
				df.Close()
			}
		}()

		if err := df.Sync(); err != nil {
			return errors.Wrap(err, "sync temporary dir file")
		}

		// Close temp dir before rename block dir (for windows platform).
		if err = df.Close(); err != nil {
			return errors.Wrap(err, "close temporary dir")
		}
		df = nil

<<<<<<< HEAD
		// Block successfully written, make it visible in destination dir by moving it from tmp one.
		if err := fileutil.Replace(ob.tmpDir, ob.blockDir); err != nil {
			return errors.Wrap(err, "rename block dir")
		}
	}

	return nil
}

func debugOutOfOrderChunks(chks []chunks.Meta, logger log.Logger) {
	if len(chks) <= 1 {
		return
=======
	if err := df.Sync(); err != nil {
		return fmt.Errorf("sync temporary dir file: %w", err)
	}

	// Close temp dir before rename block dir (for windows platform).
	if err = df.Close(); err != nil {
		return fmt.Errorf("close temporary dir: %w", err)
>>>>>>> 6d2e0a74
	}

<<<<<<< HEAD
	prevChk := chks[0]
	for i := 1; i < len(chks); i++ {
		currChk := chks[i]

		if currChk.MinTime > prevChk.MaxTime {
			// Not out of order.
			continue
		}

		// Looks like the chunk is out of order.
		prevSafeChk, prevIsSafeChk := prevChk.Chunk.(*safeHeadChunk)
		currSafeChk, currIsSafeChk := currChk.Chunk.(*safeHeadChunk)

		// Get info out of safeHeadChunk (if possible).
		prevHeadChunkID := chunks.HeadChunkID(0)
		currHeadChunkID := chunks.HeadChunkID(0)
		prevLabels := labels.Labels{}
		currLabels := labels.Labels{}
		if prevSafeChk != nil {
			prevHeadChunkID = prevSafeChk.cid
			prevLabels = prevSafeChk.s.lset
		}
		if currSafeChk != nil {
			currHeadChunkID = currSafeChk.cid
			currLabels = currSafeChk.s.lset
		}

		level.Warn(logger).Log(
			"msg", "found out-of-order chunk when compacting",
			"prev_ref", prevChk.Ref,
			"curr_ref", currChk.Ref,
			"prev_min_time", timeFromMillis(prevChk.MinTime).UTC().String(),
			"prev_max_time", timeFromMillis(prevChk.MaxTime).UTC().String(),
			"curr_min_time", timeFromMillis(currChk.MinTime).UTC().String(),
			"curr_max_time", timeFromMillis(currChk.MaxTime).UTC().String(),
			"prev_samples", prevChk.Chunk.NumSamples(),
			"curr_samples", currChk.Chunk.NumSamples(),
			"prev_is_safe_chunk", prevIsSafeChk,
			"curr_is_safe_chunk", currIsSafeChk,
			"prev_head_chunk_id", prevHeadChunkID,
			"curr_head_chunk_id", currHeadChunkID,
			"prev_labelset", prevLabels.String(),
			"curr_labelset", currLabels.String(),
			"num_chunks_for_series", len(chks),
		)
=======
	// Block successfully written, make it visible in destination dir by moving it from tmp one.
	if err := fileutil.Replace(tmp, dir); err != nil {
		return fmt.Errorf("rename block dir: %w", err)
>>>>>>> 6d2e0a74
	}
}

func timeFromMillis(ms int64) time.Time {
	return time.Unix(0, ms*int64(time.Millisecond))
}

type BlockPopulator interface {
	PopulateBlock(ctx context.Context, metrics *CompactorMetrics, logger log.Logger, chunkPool chunkenc.Pool, mergeFunc storage.VerticalChunkSeriesMergeFunc, concurrencyOpts LeveledCompactorConcurrencyOptions, blocks []BlockReader, minT, maxT int64, outBlocks []shardedBlock) error
}

type DefaultBlockPopulator struct{}

// PopulateBlock fills the index and chunk writers with new data gathered as the union
// of the provided blocks. It returns meta information for the new block.
// It expects sorted blocks input by mint.
// If there is more than 1 output block, each output block will only contain series that hash into its shard
// (based on total number of output blocks).
func (c DefaultBlockPopulator) PopulateBlock(ctx context.Context, metrics *CompactorMetrics, logger log.Logger, chunkPool chunkenc.Pool, mergeFunc storage.VerticalChunkSeriesMergeFunc, concurrencyOpts LeveledCompactorConcurrencyOptions, blocks []BlockReader, minT, maxT int64, outBlocks []shardedBlock) (err error) {
	if len(blocks) == 0 {
		return errors.New("cannot populate block(s) from no readers")
	}

	var (
		sets        []storage.ChunkSeriesSet
		symbolsSets []storage.ChunkSeriesSet // series sets used for finding symbols. Only used when doing sharding.
		symbols     index.StringIter
		closers     []io.Closer
		overlapping bool
	)
	defer func() {
		errs := tsdb_errors.NewMulti(err)
		if cerr := tsdb_errors.CloseAll(closers); cerr != nil {
			errs.Add(fmt.Errorf("close: %w", cerr))
		}
		err = errs.Err()
		metrics.PopulatingBlocks.Set(0)
	}()
	metrics.PopulatingBlocks.Set(1)

	globalMaxt := blocks[0].Meta().MaxTime
	for i, b := range blocks {
		select {
		case <-ctx.Done():
			return ctx.Err()
		default:
		}

		if !overlapping {
			if i > 0 && b.Meta().MinTime < globalMaxt {
				metrics.OverlappingBlocks.Inc()
				overlapping = true
				level.Info(logger).Log("msg", "Found overlapping blocks during compaction")
			}
			if b.Meta().MaxTime > globalMaxt {
				globalMaxt = b.Meta().MaxTime
			}
		}

		indexr, err := b.Index()
		if err != nil {
			return fmt.Errorf("open index reader for block %+v: %w", b.Meta(), err)
		}
		closers = append(closers, indexr)

		chunkr, err := b.Chunks()
		if err != nil {
			return fmt.Errorf("open chunk reader for block %+v: %w", b.Meta(), err)
		}
		closers = append(closers, chunkr)

		tombsr, err := b.Tombstones()
		if err != nil {
			return fmt.Errorf("open tombstone reader for block %+v: %w", b.Meta(), err)
		}
		closers = append(closers, tombsr)

		k, v := index.AllPostingsKey()
		all, err := indexr.Postings(ctx, k, v)
		if err != nil {
			return err
		}
		all = indexr.SortedPostings(all)
		// Blocks meta is half open: [min, max), so subtract 1 to ensure we don't hold samples with exact meta.MaxTime timestamp.
		sets = append(sets, NewBlockChunkSeriesSet(b.Meta().ULID, indexr, chunkr, tombsr, all, minT, maxT-1, false))

		if len(outBlocks) > 1 {
			// To iterate series when populating symbols, we cannot reuse postings we just got, but need to get a new copy.
			// Postings can only be iterated once.
			k, v = index.AllPostingsKey()
			all, err = indexr.Postings(ctx, k, v)
			if err != nil {
				return err
			}
			all = indexr.SortedPostings(all)
			// Blocks meta is half open: [min, max), so subtract 1 to ensure we don't hold samples with exact meta.MaxTime timestamp.
			symbolsSets = append(symbolsSets, NewBlockChunkSeriesSet(b.Meta().ULID, indexr, chunkr, tombsr, all, minT, maxT-1, false))
		} else {
			syms := indexr.Symbols()
			if i == 0 {
				symbols = syms
				continue
			}
			symbols = NewMergedStringIter(symbols, syms)
		}
	}

<<<<<<< HEAD
	if len(outBlocks) == 1 {
		for symbols.Next() {
			if err := outBlocks[0].indexw.AddSymbol(symbols.At()); err != nil {
				return errors.Wrap(err, "add symbol")
			}
		}
		if symbols.Err() != nil {
			return errors.Wrap(symbols.Err(), "next symbol")
		}
	} else {
		if err := populateSymbols(ctx, mergeFunc, concurrencyOpts, symbolsSets, outBlocks); err != nil {
			return err
		}
	}

	// Semaphore for number of blocks that can be closed at once.
	sema := semaphore.NewWeighted(int64(concurrencyOpts.MaxClosingBlocks))

	blockWriters := make([]*asyncBlockWriter, len(outBlocks))
	for ix := range outBlocks {
		blockWriters[ix] = newAsyncBlockWriter(chunkPool, outBlocks[ix].chunkw, outBlocks[ix].indexw, sema)
=======
	for symbols.Next() {
		if err := indexw.AddSymbol(symbols.At()); err != nil {
			return fmt.Errorf("add symbol: %w", err)
		}
	}
	if err := symbols.Err(); err != nil {
		return fmt.Errorf("next symbol: %w", err)
>>>>>>> 6d2e0a74
	}
	defer func() {
		// Stop all async writers.
		for ix := range outBlocks {
			blockWriters[ix].closeAsync()
		}

		// And wait until they have finished, to make sure that they no longer update chunk or index writers.
		for ix := range outBlocks {
			_, _ = blockWriters[ix].waitFinished()
		}
	}()

	var chksIter chunks.Iterator

	set := sets[0]
	if len(sets) > 1 {
		// Merge series using specified chunk series merger.
		// The default one is the compacting series merger.
		set = storage.NewMergeChunkSeriesSet(sets, mergeFunc)
	}

	// Iterate over all sorted chunk series.
	for set.Next() {
		select {
		case <-ctx.Done():
			return ctx.Err()
		default:
		}
		s := set.At()

		chksIter := s.Iterator(chksIter)
		var chks []chunks.Meta
		for chksIter.Next() {
			// We are not iterating in streaming way over chunk as
			// it's more efficient to do bulk write for index and
			// chunk file purposes.
			chks = append(chks, chksIter.At())
		}
		if err := chksIter.Err(); err != nil {
			return fmt.Errorf("chunk iter: %w", err)
		}

		// Skip the series with all deleted chunks.
		if len(chks) == 0 {
			continue
		}

<<<<<<< HEAD
		debugOutOfOrderChunks(chks, logger)

		obIx := uint64(0)
		if len(outBlocks) > 1 {
			obIx = labels.StableHash(s.Labels()) % uint64(len(outBlocks))
		}

		err := blockWriters[obIx].addSeries(s.Labels(), chks)
		if err != nil {
			return errors.Wrap(err, "adding series")
		}
	}
	if set.Err() != nil {
		return errors.Wrap(set.Err(), "iterate compaction set")
	}

	for ix := range blockWriters {
		blockWriters[ix].closeAsync()
	}

	for ix := range blockWriters {
		stats, err := blockWriters[ix].waitFinished()
		if err != nil {
			return errors.Wrap(err, "writing block")
		}

		outBlocks[ix].meta.Stats = stats
	}

	return nil
}

// How many symbols we buffer in memory per output block.
const inMemorySymbolsLimit = 1_000_000

// populateSymbols writes symbols to output blocks. We need to iterate through all series to find
// which series belongs to what block. We collect symbols per sharded block, and then add sorted symbols to
// block's index.
func populateSymbols(ctx context.Context, mergeFunc storage.VerticalChunkSeriesMergeFunc, concurrencyOpts LeveledCompactorConcurrencyOptions, sets []storage.ChunkSeriesSet, outBlocks []shardedBlock) error {
	if len(outBlocks) == 0 {
		return errors.New("no output block")
	}

	flushers := newSymbolFlushers(concurrencyOpts.SymbolsFlushersCount)
	defer flushers.close() // Make sure to stop flushers before exiting to avoid leaking goroutines.

	batchers := make([]*symbolsBatcher, len(outBlocks))
	for ix := range outBlocks {
		batchers[ix] = newSymbolsBatcher(inMemorySymbolsLimit, outBlocks[ix].tmpDir, flushers)

		// Always include empty symbol. Blocks created from Head always have it in the symbols table,
		// and if we only include symbols from series, we would skip it.
		// It may not be required, but it's small and better be safe than sorry.
		if err := batchers[ix].addSymbol(""); err != nil {
			return errors.Wrap(err, "addSymbol to batcher")
=======
		if err := chunkw.WriteChunks(chks...); err != nil {
			return fmt.Errorf("write chunks: %w", err)
		}
		if err := indexw.AddSeries(ref, s.Labels(), chks...); err != nil {
			return fmt.Errorf("add series: %w", err)
>>>>>>> 6d2e0a74
		}
	}

	seriesSet := sets[0]
	if len(sets) > 1 {
		seriesSet = storage.NewMergeChunkSeriesSet(sets, mergeFunc)
	}

	for seriesSet.Next() {
		if err := ctx.Err(); err != nil {
			return err
		}

		s := seriesSet.At()

		var obIx uint64
		if len(outBlocks) > 1 {
			obIx = labels.StableHash(s.Labels()) % uint64(len(outBlocks))
		}

<<<<<<< HEAD
		err := s.Labels().Validate(func(l labels.Label) error {
			if err := batchers[obIx].addSymbol(l.Name); err != nil {
				return errors.Wrap(err, "addSymbol to batcher")
			}
			if err := batchers[obIx].addSymbol(l.Value); err != nil {
				return errors.Wrap(err, "addSymbol to batcher")
=======
		for _, chk := range chks {
			if err := chunkPool.Put(chk.Chunk); err != nil {
				return fmt.Errorf("put chunk: %w", err)
>>>>>>> 6d2e0a74
			}
			return nil
		})
		if err != nil {
			return err
		}
	}
<<<<<<< HEAD

	for ix := range outBlocks {
		// Flush the batcher to write remaining symbols.
		if err := batchers[ix].flushSymbols(true); err != nil {
			return errors.Wrap(err, "flushing batcher")
		}
	}

	err := flushers.close()
	if err != nil {
		return errors.Wrap(err, "closing flushers")
	}

	for ix := range outBlocks {
		if err := ctx.Err(); err != nil {
			return err
		}

		symbolFiles := batchers[ix].getSymbolFiles()

		it, err := newSymbolsIterator(symbolFiles)
		if err != nil {
			return errors.Wrap(err, "opening symbols iterator")
		}

		// Each symbols iterator must be closed to close underlying files.
		closeIt := it
		defer func() {
			if closeIt != nil {
				_ = closeIt.Close()
			}
		}()

		var sym string
		for sym, err = it.NextSymbol(); err == nil; sym, err = it.NextSymbol() {
			err = outBlocks[ix].indexw.AddSymbol(sym)
			if err != nil {
				return errors.Wrap(err, "AddSymbol")
			}
		}

		if err != io.EOF {
			return errors.Wrap(err, "iterating symbols")
		}

		// if err == io.EOF, we have iterated through all symbols. We can close underlying
		// files now.
		closeIt = nil
		_ = it.Close()

		// Delete symbol files from symbolsBatcher. We don't need to perform the cleanup if populateSymbols
		// or compaction fails, because in that case compactor already removes entire (temp) output block directory.
		for _, fn := range symbolFiles {
			if err := os.Remove(fn); err != nil {
				return errors.Wrap(err, "deleting symbols file")
			}
		}
=======
	if err := set.Err(); err != nil {
		return fmt.Errorf("iterate compaction set: %w", err)
>>>>>>> 6d2e0a74
	}

	return nil
}

// Returns opened blocks, and blocks that should be closed (also returned in case of error).
func openBlocksForCompaction(dirs []string, open []*Block, logger log.Logger, pool chunkenc.Pool, concurrency int) (blocks, blocksToClose []*Block, _ error) {
	blocks = make([]*Block, 0, len(dirs))
	blocksToClose = make([]*Block, 0, len(dirs))

	toOpenCh := make(chan string, len(dirs))
	for _, d := range dirs {
		meta, _, err := readMetaFile(d)
		if err != nil {
			return nil, blocksToClose, err
		}

		var b *Block

		// Use already open blocks if we can, to avoid
		// having the index data in memory twice.
		for _, o := range open {
			if meta.ULID == o.Meta().ULID {
				b = o
				break
			}
		}

		if b != nil {
			blocks = append(blocks, b)
		} else {
			toOpenCh <- d
		}
	}
	close(toOpenCh)

	type openResult struct {
		b   *Block
		err error
	}

	openResultCh := make(chan openResult, len(toOpenCh))
	// Signals to all opening goroutines that there was an error opening some block, and they can stop early.
	// If openingError is true, at least one error is sent to openResultCh.
	openingError := atomic.NewBool(false)

	wg := sync.WaitGroup{}
	if len(dirs) < concurrency {
		concurrency = len(dirs)
	}
	for i := 0; i < concurrency; i++ {
		wg.Add(1)
		go func() {
			defer wg.Done()

			for d := range toOpenCh {
				if openingError.Load() {
					return
				}

				b, err := OpenBlock(logger, d, pool)
				openResultCh <- openResult{b: b, err: err}

				if err != nil {
					openingError.Store(true)
					return
				}
			}
		}()
	}
	wg.Wait()

	// All writers to openResultCh have stopped, we can close the output channel, so we can range over it.
	close(openResultCh)

	var firstErr error
	for or := range openResultCh {
		if or.err != nil {
			// Don't stop on error, but iterate over all opened blocks to collect blocksToClose.
			if firstErr == nil {
				firstErr = or.err
			}
		} else {
			blocks = append(blocks, or.b)
			blocksToClose = append(blocksToClose, or.b)
		}
	}

	return blocks, blocksToClose, firstErr
}<|MERGE_RESOLUTION|>--- conflicted
+++ resolved
@@ -782,32 +782,16 @@
 			return err
 		}
 
-<<<<<<< HEAD
 		if err = os.MkdirAll(tmp, 0o777); err != nil {
 			return err
-=======
-	chunkw, err = chunks.NewWriterWithSegSize(chunkDir(tmp), c.maxBlockChunkSegmentSize)
-	if err != nil {
-		return fmt.Errorf("open chunk writer: %w", err)
-	}
-	closers = append(closers, chunkw)
-	// Record written chunk sizes on level 1 compactions.
-	if meta.Compaction.Level == 1 {
-		chunkw = &instrumentedChunkWriter{
-			ChunkWriter: chunkw,
-			size:        c.metrics.ChunkSize,
-			samples:     c.metrics.ChunkSamples,
-			trange:      c.metrics.ChunkRange,
->>>>>>> 6d2e0a74
-		}
-
-<<<<<<< HEAD
+		}
+
 		// Populate chunk and index files into temporary directory with
 		// data of all blocks.
 		var chunkw ChunkWriter
 		chunkw, err = chunks.NewWriterWithSegSize(chunkDir(tmp), c.maxBlockChunkSegmentSize)
 		if err != nil {
-			return errors.Wrap(err, "open chunk writer")
+			return fmt.Errorf("open chunk writer: %w", err)
 		}
 		chunkw = newPreventDoubleCloseChunkWriter(chunkw) // We now close chunkWriter in populateBlock, but keep it in the closers here as well.
 
@@ -828,27 +812,17 @@
 		var indexw IndexWriter
 		indexw, err = index.NewWriter(c.ctx, filepath.Join(tmp, indexFilename))
 		if err != nil {
-			return errors.Wrap(err, "open index writer")
+			return fmt.Errorf("open index writer: %w", err)
 		}
 		indexw = newPreventDoubleCloseIndexWriter(indexw) // We now close indexWriter in populateBlock, but keep it in the closers here as well.
 		closers = append(closers, indexw)
 
 		outBlocks[ix].indexw = indexw
-=======
-	indexw, err := index.NewWriter(c.ctx, filepath.Join(tmp, indexFilename))
-	if err != nil {
-		return fmt.Errorf("open index writer: %w", err)
->>>>>>> 6d2e0a74
-	}
-
-<<<<<<< HEAD
+	}
+
 	// We use MinTime and MaxTime from first output block, because ALL output blocks have the same min/max times set.
 	if err := blockPopulator.PopulateBlock(c.ctx, c.metrics, c.logger, c.chunkPool, c.mergeFunc, c.concurrencyOpts, blocks, outBlocks[0].meta.MinTime, outBlocks[0].meta.MaxTime, outBlocks); err != nil {
-		return errors.Wrap(err, "populate block")
-=======
-	if err := blockPopulator.PopulateBlock(c.ctx, c.metrics, c.logger, c.chunkPool, c.mergeFunc, blocks, meta, indexw, chunkw); err != nil {
 		return fmt.Errorf("populate block: %w", err)
->>>>>>> 6d2e0a74
 	}
 
 	select {
@@ -876,37 +850,18 @@
 			continue
 		}
 
-<<<<<<< HEAD
 		if _, err = writeMetaFile(c.logger, ob.tmpDir, ob.meta); err != nil {
-			return errors.Wrap(err, "write merged meta")
+			return fmt.Errorf("write merged meta: %w", err)
 		}
 
 		// Create an empty tombstones file.
 		if _, err := tombstones.WriteFile(c.logger, ob.tmpDir, tombstones.NewMemTombstones()); err != nil {
-			return errors.Wrap(err, "write new tombstones file")
+			return fmt.Errorf("write new tombstones file: %w", err)
 		}
 
 		df, err := fileutil.OpenDir(ob.tmpDir)
 		if err != nil {
-			return errors.Wrap(err, "open temporary block dir")
-=======
-	if _, err = writeMetaFile(c.logger, tmp, meta); err != nil {
-		return fmt.Errorf("write merged meta: %w", err)
-	}
-
-	// Create an empty tombstones file.
-	if _, err := tombstones.WriteFile(c.logger, tmp, tombstones.NewMemTombstones()); err != nil {
-		return fmt.Errorf("write new tombstones file: %w", err)
-	}
-
-	df, err := fileutil.OpenDir(tmp)
-	if err != nil {
-		return fmt.Errorf("open temporary block dir: %w", err)
-	}
-	defer func() {
-		if df != nil {
-			df.Close()
->>>>>>> 6d2e0a74
+			return fmt.Errorf("open temporary block dir: %w", err)
 		}
 		defer func() {
 			if df != nil {
@@ -915,19 +870,18 @@
 		}()
 
 		if err := df.Sync(); err != nil {
-			return errors.Wrap(err, "sync temporary dir file")
+			return fmt.Errorf("sync temporary dir file: %w", err)
 		}
 
 		// Close temp dir before rename block dir (for windows platform).
 		if err = df.Close(); err != nil {
-			return errors.Wrap(err, "close temporary dir")
+			return fmt.Errorf("close temporary dir: %w", err)
 		}
 		df = nil
 
-<<<<<<< HEAD
 		// Block successfully written, make it visible in destination dir by moving it from tmp one.
 		if err := fileutil.Replace(ob.tmpDir, ob.blockDir); err != nil {
-			return errors.Wrap(err, "rename block dir")
+			return fmt.Errorf("rename block dir: %w", err)
 		}
 	}
 
@@ -937,18 +891,8 @@
 func debugOutOfOrderChunks(chks []chunks.Meta, logger log.Logger) {
 	if len(chks) <= 1 {
 		return
-=======
-	if err := df.Sync(); err != nil {
-		return fmt.Errorf("sync temporary dir file: %w", err)
-	}
-
-	// Close temp dir before rename block dir (for windows platform).
-	if err = df.Close(); err != nil {
-		return fmt.Errorf("close temporary dir: %w", err)
->>>>>>> 6d2e0a74
-	}
-
-<<<<<<< HEAD
+	}
+
 	prevChk := chks[0]
 	for i := 1; i < len(chks); i++ {
 		currChk := chks[i]
@@ -994,11 +938,6 @@
 			"curr_labelset", currLabels.String(),
 			"num_chunks_for_series", len(chks),
 		)
-=======
-	// Block successfully written, make it visible in destination dir by moving it from tmp one.
-	if err := fileutil.Replace(tmp, dir); err != nil {
-		return fmt.Errorf("rename block dir: %w", err)
->>>>>>> 6d2e0a74
 	}
 }
 
@@ -1106,15 +1045,14 @@
 		}
 	}
 
-<<<<<<< HEAD
 	if len(outBlocks) == 1 {
 		for symbols.Next() {
 			if err := outBlocks[0].indexw.AddSymbol(symbols.At()); err != nil {
-				return errors.Wrap(err, "add symbol")
-			}
-		}
-		if symbols.Err() != nil {
-			return errors.Wrap(symbols.Err(), "next symbol")
+				return fmt.Errorf("add symbol: %w", err)
+			}
+		}
+		if err := symbols.Err(); err != nil {
+			return fmt.Errorf("next symbol: %w", err)
 		}
 	} else {
 		if err := populateSymbols(ctx, mergeFunc, concurrencyOpts, symbolsSets, outBlocks); err != nil {
@@ -1128,15 +1066,6 @@
 	blockWriters := make([]*asyncBlockWriter, len(outBlocks))
 	for ix := range outBlocks {
 		blockWriters[ix] = newAsyncBlockWriter(chunkPool, outBlocks[ix].chunkw, outBlocks[ix].indexw, sema)
-=======
-	for symbols.Next() {
-		if err := indexw.AddSymbol(symbols.At()); err != nil {
-			return fmt.Errorf("add symbol: %w", err)
-		}
-	}
-	if err := symbols.Err(); err != nil {
-		return fmt.Errorf("next symbol: %w", err)
->>>>>>> 6d2e0a74
 	}
 	defer func() {
 		// Stop all async writers.
@@ -1185,7 +1114,6 @@
 			continue
 		}
 
-<<<<<<< HEAD
 		debugOutOfOrderChunks(chks, logger)
 
 		obIx := uint64(0)
@@ -1195,11 +1123,11 @@
 
 		err := blockWriters[obIx].addSeries(s.Labels(), chks)
 		if err != nil {
-			return errors.Wrap(err, "adding series")
-		}
-	}
-	if set.Err() != nil {
-		return errors.Wrap(set.Err(), "iterate compaction set")
+			return fmt.Errorf("adding series: %w", err)
+		}
+	}
+	if err := set.Err(); err != nil {
+		return fmt.Errorf("iterate compaction set: %w", err)
 	}
 
 	for ix := range blockWriters {
@@ -1209,7 +1137,7 @@
 	for ix := range blockWriters {
 		stats, err := blockWriters[ix].waitFinished()
 		if err != nil {
-			return errors.Wrap(err, "writing block")
+			return fmt.Errorf("writing block: %w", err)
 		}
 
 		outBlocks[ix].meta.Stats = stats
@@ -1240,14 +1168,7 @@
 		// and if we only include symbols from series, we would skip it.
 		// It may not be required, but it's small and better be safe than sorry.
 		if err := batchers[ix].addSymbol(""); err != nil {
-			return errors.Wrap(err, "addSymbol to batcher")
-=======
-		if err := chunkw.WriteChunks(chks...); err != nil {
-			return fmt.Errorf("write chunks: %w", err)
-		}
-		if err := indexw.AddSeries(ref, s.Labels(), chks...); err != nil {
-			return fmt.Errorf("add series: %w", err)
->>>>>>> 6d2e0a74
+			return fmt.Errorf("addSymbol to batcher: %w", err)
 		}
 	}
 
@@ -1268,18 +1189,12 @@
 			obIx = labels.StableHash(s.Labels()) % uint64(len(outBlocks))
 		}
 
-<<<<<<< HEAD
 		err := s.Labels().Validate(func(l labels.Label) error {
 			if err := batchers[obIx].addSymbol(l.Name); err != nil {
-				return errors.Wrap(err, "addSymbol to batcher")
+				return fmt.Errorf("addSymbol to batcher: %w", err)
 			}
 			if err := batchers[obIx].addSymbol(l.Value); err != nil {
-				return errors.Wrap(err, "addSymbol to batcher")
-=======
-		for _, chk := range chks {
-			if err := chunkPool.Put(chk.Chunk); err != nil {
-				return fmt.Errorf("put chunk: %w", err)
->>>>>>> 6d2e0a74
+				return fmt.Errorf("addSymbol to batcher: %w", err)
 			}
 			return nil
 		})
@@ -1287,18 +1202,17 @@
 			return err
 		}
 	}
-<<<<<<< HEAD
 
 	for ix := range outBlocks {
 		// Flush the batcher to write remaining symbols.
 		if err := batchers[ix].flushSymbols(true); err != nil {
-			return errors.Wrap(err, "flushing batcher")
+			return fmt.Errorf("flushing batcher: %w", err)
 		}
 	}
 
 	err := flushers.close()
 	if err != nil {
-		return errors.Wrap(err, "closing flushers")
+		return fmt.Errorf("closing flushers: %w", err)
 	}
 
 	for ix := range outBlocks {
@@ -1310,7 +1224,7 @@
 
 		it, err := newSymbolsIterator(symbolFiles)
 		if err != nil {
-			return errors.Wrap(err, "opening symbols iterator")
+			return fmt.Errorf("opening symbols iterator: %w", err)
 		}
 
 		// Each symbols iterator must be closed to close underlying files.
@@ -1325,12 +1239,12 @@
 		for sym, err = it.NextSymbol(); err == nil; sym, err = it.NextSymbol() {
 			err = outBlocks[ix].indexw.AddSymbol(sym)
 			if err != nil {
-				return errors.Wrap(err, "AddSymbol")
+				return fmt.Errorf("AddSymbol: %w", err)
 			}
 		}
 
 		if err != io.EOF {
-			return errors.Wrap(err, "iterating symbols")
+			return fmt.Errorf("iterating symbols: %w", err)
 		}
 
 		// if err == io.EOF, we have iterated through all symbols. We can close underlying
@@ -1342,13 +1256,9 @@
 		// or compaction fails, because in that case compactor already removes entire (temp) output block directory.
 		for _, fn := range symbolFiles {
 			if err := os.Remove(fn); err != nil {
-				return errors.Wrap(err, "deleting symbols file")
-			}
-		}
-=======
-	if err := set.Err(); err != nil {
-		return fmt.Errorf("iterate compaction set: %w", err)
->>>>>>> 6d2e0a74
+				return fmt.Errorf("deleting symbols file: %w", err)
+			}
+		}
 	}
 
 	return nil
