// Copyright 2017 The Prometheus Authors
// Licensed under the Apache License, Version 2.0 (the "License");
// you may not use this file except in compliance with the License.
// You may obtain a copy of the License at
//
// http://www.apache.org/licenses/LICENSE-2.0
//
// Unless required by applicable law or agreed to in writing, software
// distributed under the License is distributed on an "AS IS" BASIS,
// WITHOUT WARRANTIES OR CONDITIONS OF ANY KIND, either express or implied.
// See the License for the specific language governing permissions and
// limitations under the License.

package tsdb

import (
	"context"
	crand "crypto/rand"
	"fmt"
	"math"
	"math/rand"
	"os"
	"path"
	"path/filepath"
	"sync"
	"testing"
	"time"

	"github.com/go-kit/log"
	"github.com/oklog/ulid"
	"github.com/pkg/errors"
	prom_testutil "github.com/prometheus/client_golang/prometheus/testutil"
	"github.com/stretchr/testify/require"

	"github.com/prometheus/prometheus/model/histogram"
	"github.com/prometheus/prometheus/model/labels"
	"github.com/prometheus/prometheus/storage"
	"github.com/prometheus/prometheus/tsdb/chunkenc"
	"github.com/prometheus/prometheus/tsdb/chunks"
	"github.com/prometheus/prometheus/tsdb/fileutil"
	"github.com/prometheus/prometheus/tsdb/index"
	"github.com/prometheus/prometheus/tsdb/tombstones"
	"github.com/prometheus/prometheus/tsdb/tsdbutil"
)

func TestSplitByRange(t *testing.T) {
	cases := []struct {
		trange int64
		ranges [][2]int64
		output [][][2]int64
	}{
		{
			trange: 60,
			ranges: [][2]int64{{0, 10}},
			output: [][][2]int64{
				{{0, 10}},
			},
		},
		{
			trange: 60,
			ranges: [][2]int64{{0, 60}},
			output: [][][2]int64{
				{{0, 60}},
			},
		},
		{
			trange: 60,
			ranges: [][2]int64{{0, 10}, {9, 15}, {30, 60}},
			output: [][][2]int64{
				{{0, 10}, {9, 15}, {30, 60}},
			},
		},
		{
			trange: 60,
			ranges: [][2]int64{{70, 90}, {125, 130}, {130, 180}, {1000, 1001}},
			output: [][][2]int64{
				{{70, 90}},
				{{125, 130}, {130, 180}},
				{{1000, 1001}},
			},
		},
		// Mis-aligned or too-large blocks are ignored.
		{
			trange: 60,
			ranges: [][2]int64{{50, 70}, {70, 80}},
			output: [][][2]int64{
				{{70, 80}},
			},
		},
		{
			trange: 72,
			ranges: [][2]int64{{0, 144}, {144, 216}, {216, 288}},
			output: [][][2]int64{
				{{144, 216}},
				{{216, 288}},
			},
		},
		// Various awkward edge cases easy to hit with negative numbers.
		{
			trange: 60,
			ranges: [][2]int64{{-10, -5}},
			output: [][][2]int64{
				{{-10, -5}},
			},
		},
		{
			trange: 60,
			ranges: [][2]int64{{-60, -50}, {-10, -5}},
			output: [][][2]int64{
				{{-60, -50}, {-10, -5}},
			},
		},
		{
			trange: 60,
			ranges: [][2]int64{{-60, -50}, {-10, -5}, {0, 15}},
			output: [][][2]int64{
				{{-60, -50}, {-10, -5}},
				{{0, 15}},
			},
		},
	}

	for _, c := range cases {
		// Transform input range tuples into dirMetas.
		blocks := make([]dirMeta, 0, len(c.ranges))
		for _, r := range c.ranges {
			blocks = append(blocks, dirMeta{
				meta: &BlockMeta{
					MinTime: r[0],
					MaxTime: r[1],
				},
			})
		}

		// Transform output range tuples into dirMetas.
		exp := make([][]dirMeta, len(c.output))
		for i, group := range c.output {
			for _, r := range group {
				exp[i] = append(exp[i], dirMeta{
					meta: &BlockMeta{MinTime: r[0], MaxTime: r[1]},
				})
			}
		}

		require.Equal(t, exp, splitByRange(blocks, c.trange))
	}
}

// See https://github.com/prometheus/prometheus/issues/3064
func TestNoPanicFor0Tombstones(t *testing.T) {
	metas := []dirMeta{
		{
			dir: "1",
			meta: &BlockMeta{
				MinTime: 0,
				MaxTime: 100,
			},
		},
		{
			dir: "2",
			meta: &BlockMeta{
				MinTime: 101,
				MaxTime: 200,
			},
		},
	}

	c, err := NewLeveledCompactor(context.Background(), nil, nil, []int64{50}, nil, nil, true)
	require.NoError(t, err)

	c.plan(metas)
}

func TestLeveledCompactor_plan(t *testing.T) {
	// This mimics our default ExponentialBlockRanges with min block size equals to 20.
	compactor, err := NewLeveledCompactor(context.Background(), nil, nil, []int64{
		20,
		60,
		180,
		540,
		1620,
	}, nil, nil, true)
	require.NoError(t, err)

	cases := map[string]struct {
		metas    []dirMeta
		expected []string
	}{
		"Outside Range": {
			metas: []dirMeta{
				metaRange("1", 0, 20, nil),
			},
			expected: nil,
		},
		"We should wait for four blocks of size 20 to appear before compacting.": {
			metas: []dirMeta{
				metaRange("1", 0, 20, nil),
				metaRange("2", 20, 40, nil),
			},
			expected: nil,
		},
		`We should wait for a next block of size 20 to appear before compacting
		the existing ones. We have three, but we ignore the fresh one from WAl`: {
			metas: []dirMeta{
				metaRange("1", 0, 20, nil),
				metaRange("2", 20, 40, nil),
				metaRange("3", 40, 60, nil),
			},
			expected: nil,
		},
		"Block to fill the entire parent range appeared – should be compacted": {
			metas: []dirMeta{
				metaRange("1", 0, 20, nil),
				metaRange("2", 20, 40, nil),
				metaRange("3", 40, 60, nil),
				metaRange("4", 60, 80, nil),
			},
			expected: []string{"1", "2", "3"},
		},
		`Block for the next parent range appeared with gap with size 20. Nothing will happen in the first one
		anymore but we ignore fresh one still, so no compaction`: {
			metas: []dirMeta{
				metaRange("1", 0, 20, nil),
				metaRange("2", 20, 40, nil),
				metaRange("3", 60, 80, nil),
			},
			expected: nil,
		},
		`Block for the next parent range appeared, and we have a gap with size 20 between second and third block.
		We will not get this missed gap anymore and we should compact just these two.`: {
			metas: []dirMeta{
				metaRange("1", 0, 20, nil),
				metaRange("2", 20, 40, nil),
				metaRange("3", 60, 80, nil),
				metaRange("4", 80, 100, nil),
			},
			expected: []string{"1", "2"},
		},
		"We have 20, 20, 20, 60, 60 range blocks. '5' is marked as fresh one": {
			metas: []dirMeta{
				metaRange("1", 0, 20, nil),
				metaRange("2", 20, 40, nil),
				metaRange("3", 40, 60, nil),
				metaRange("4", 60, 120, nil),
				metaRange("5", 120, 180, nil),
			},
			expected: []string{"1", "2", "3"},
		},
		"We have 20, 60, 20, 60, 240 range blocks. We can compact 20 + 60 + 60": {
			metas: []dirMeta{
				metaRange("2", 20, 40, nil),
				metaRange("4", 60, 120, nil),
				metaRange("5", 960, 980, nil), // Fresh one.
				metaRange("6", 120, 180, nil),
				metaRange("7", 720, 960, nil),
			},
			expected: []string{"2", "4", "6"},
		},
		"Do not select large blocks that have many tombstones when there is no fresh block": {
			metas: []dirMeta{
				metaRange("1", 0, 540, &BlockStats{
					NumSeries:     10,
					NumTombstones: 3,
				}),
			},
			expected: nil,
		},
		"Select large blocks that have many tombstones when fresh appears": {
			metas: []dirMeta{
				metaRange("1", 0, 540, &BlockStats{
					NumSeries:     10,
					NumTombstones: 3,
				}),
				metaRange("2", 540, 560, nil),
			},
			expected: []string{"1"},
		},
		"For small blocks, do not compact tombstones, even when fresh appears.": {
			metas: []dirMeta{
				metaRange("1", 0, 60, &BlockStats{
					NumSeries:     10,
					NumTombstones: 3,
				}),
				metaRange("2", 60, 80, nil),
			},
			expected: nil,
		},
		`Regression test: we were stuck in a compact loop where we always recompacted
		the same block when tombstones and series counts were zero`: {
			metas: []dirMeta{
				metaRange("1", 0, 540, &BlockStats{
					NumSeries:     0,
					NumTombstones: 0,
				}),
				metaRange("2", 540, 560, nil),
			},
			expected: nil,
		},
		`Regression test: we were wrongly assuming that new block is fresh from WAL when its ULID is newest.
		We need to actually look on max time instead.

		With previous, wrong approach "8" block was ignored, so we were wrongly compacting 5 and 7 and introducing
		block overlaps`: {
			metas: []dirMeta{
				metaRange("5", 0, 360, nil),
				metaRange("6", 540, 560, nil), // Fresh one.
				metaRange("7", 360, 420, nil),
				metaRange("8", 420, 540, nil),
			},
			expected: []string{"7", "8"},
		},
		// |--------------|
		//               |----------------|
		//                                |--------------|
		"Overlapping blocks 1": {
			metas: []dirMeta{
				metaRange("1", 0, 20, nil),
				metaRange("2", 19, 40, nil),
				metaRange("3", 40, 60, nil),
			},
			expected: []string{"1", "2"},
		},
		// |--------------|
		//                |--------------|
		//                        |--------------|
		"Overlapping blocks 2": {
			metas: []dirMeta{
				metaRange("1", 0, 20, nil),
				metaRange("2", 20, 40, nil),
				metaRange("3", 30, 50, nil),
			},
			expected: []string{"2", "3"},
		},
		// |--------------|
		//         |---------------------|
		//                       |--------------|
		"Overlapping blocks 3": {
			metas: []dirMeta{
				metaRange("1", 0, 20, nil),
				metaRange("2", 10, 40, nil),
				metaRange("3", 30, 50, nil),
			},
			expected: []string{"1", "2", "3"},
		},
		// |--------------|
		//               |--------------------------------|
		//                |--------------|
		//                               |--------------|
		"Overlapping blocks 4": {
			metas: []dirMeta{
				metaRange("5", 0, 360, nil),
				metaRange("6", 340, 560, nil),
				metaRange("7", 360, 420, nil),
				metaRange("8", 420, 540, nil),
			},
			expected: []string{"5", "6", "7", "8"},
		},
		// |--------------|
		//               |--------------|
		//                                            |--------------|
		//                                                          |--------------|
		"Overlapping blocks 5": {
			metas: []dirMeta{
				metaRange("1", 0, 10, nil),
				metaRange("2", 9, 20, nil),
				metaRange("3", 30, 40, nil),
				metaRange("4", 39, 50, nil),
			},
			expected: []string{"1", "2"},
		},
	}

	for title, c := range cases {
		if !t.Run(title, func(t *testing.T) {
			res, err := compactor.plan(c.metas)
			require.NoError(t, err)
			require.Equal(t, c.expected, res)
		}) {
			return
		}
	}
}

func TestRangeWithFailedCompactionWontGetSelected(t *testing.T) {
	compactor, err := NewLeveledCompactor(context.Background(), nil, nil, []int64{
		20,
		60,
		240,
		720,
		2160,
	}, nil, nil, true)
	require.NoError(t, err)

	cases := []struct {
		metas []dirMeta
	}{
		{
			metas: []dirMeta{
				metaRange("1", 0, 20, nil),
				metaRange("2", 20, 40, nil),
				metaRange("3", 40, 60, nil),
				metaRange("4", 60, 80, nil),
			},
		},
		{
			metas: []dirMeta{
				metaRange("1", 0, 20, nil),
				metaRange("2", 20, 40, nil),
				metaRange("3", 60, 80, nil),
				metaRange("4", 80, 100, nil),
			},
		},
		{
			metas: []dirMeta{
				metaRange("1", 0, 20, nil),
				metaRange("2", 20, 40, nil),
				metaRange("3", 40, 60, nil),
				metaRange("4", 60, 120, nil),
				metaRange("5", 120, 180, nil),
				metaRange("6", 180, 200, nil),
			},
		},
	}

	for _, c := range cases {
		c.metas[1].meta.Compaction.Failed = true
		res, err := compactor.plan(c.metas)
		require.NoError(t, err)

		require.Equal(t, []string(nil), res)
	}
}

func TestCompactionFailWillCleanUpTempDir(t *testing.T) {
	compactor, err := NewLeveledCompactor(context.Background(), nil, log.NewNopLogger(), []int64{
		20,
		60,
		240,
		720,
		2160,
	}, nil, nil, true)
	require.NoError(t, err)

	tmpdir := t.TempDir()

	shardedBlocks := []shardedBlock{
		{meta: &BlockMeta{ULID: ulid.MustNew(ulid.Now(), crand.Reader)}},
		{meta: &BlockMeta{ULID: ulid.MustNew(ulid.Now(), crand.Reader)}},
		{meta: &BlockMeta{ULID: ulid.MustNew(ulid.Now(), crand.Reader)}},
	}

	require.Error(t, compactor.write(tmpdir, shardedBlocks, erringBReader{}))

	// We rely on the fact that blockDir and tmpDir will be updated by compactor.write.
	for _, b := range shardedBlocks {
		require.NotEmpty(t, b.tmpDir)
		_, err = os.Stat(b.tmpDir)
		require.True(t, os.IsNotExist(err), "tmp directory is not cleaned up")

		require.NotEmpty(t, b.blockDir)
		_, err = os.Stat(b.blockDir)
		require.True(t, os.IsNotExist(err), "block directory is not cleaned up")
	}
}

func metaRange(name string, mint, maxt int64, stats *BlockStats) dirMeta {
	meta := &BlockMeta{MinTime: mint, MaxTime: maxt}
	if stats != nil {
		meta.Stats = *stats
	}
	return dirMeta{
		dir:  name,
		meta: meta,
	}
}

type erringBReader struct{}

func (erringBReader) Index() (IndexReader, error)            { return nil, errors.New("index") }
func (erringBReader) Chunks() (ChunkReader, error)           { return nil, errors.New("chunks") }
func (erringBReader) Tombstones() (tombstones.Reader, error) { return nil, errors.New("tombstones") }
func (erringBReader) Meta() BlockMeta                        { return BlockMeta{} }
func (erringBReader) Size() int64                            { return 0 }

type nopChunkWriter struct{}

func (nopChunkWriter) WriteChunks(chunks ...chunks.Meta) error { return nil }
func (nopChunkWriter) Close() error                            { return nil }

func samplesForRange(minTime, maxTime int64, maxSamplesPerChunk int) (ret [][]sample) {
	var curr []sample
	for i := minTime; i <= maxTime; i++ {
		curr = append(curr, sample{t: i})
		if len(curr) >= maxSamplesPerChunk {
			ret = append(ret, curr)
			curr = []sample{}
		}
	}
	if len(curr) > 0 {
		ret = append(ret, curr)
	}
	return ret
}

func TestCompaction_CompactWithSplitting(t *testing.T) {
	seriesCounts := []int{10, 1234}
	shardCounts := []uint64{1, 13}

	for _, series := range seriesCounts {
		dir, err := os.MkdirTemp("", "compact")
		require.NoError(t, err)
		defer func() {
			require.NoError(t, os.RemoveAll(dir))
		}()

		ranges := [][2]int64{{0, 5000}, {3000, 8000}, {6000, 11000}, {9000, 14000}}

		// Generate blocks.
		var blockDirs []string
		var openBlocks []*Block

		for _, r := range ranges {
			block, err := OpenBlock(nil, createBlock(t, dir, genSeries(series, 10, r[0], r[1])), nil)
			require.NoError(t, err)
			defer func() {
				require.NoError(t, block.Close())
			}()

			openBlocks = append(openBlocks, block)
			blockDirs = append(blockDirs, block.Dir())
		}

		for _, shardCount := range shardCounts {
			t.Run(fmt.Sprintf("series=%d, shards=%d", series, shardCount), func(t *testing.T) {
				c, err := NewLeveledCompactor(context.Background(), nil, log.NewNopLogger(), []int64{0}, nil, nil, true)
				require.NoError(t, err)

				blockIDs, err := c.CompactWithSplitting(dir, blockDirs, openBlocks, shardCount)

				require.NoError(t, err)
				require.Equal(t, shardCount, uint64(len(blockIDs)))

				// Verify resulting blocks. We will iterate over all series in all blocks, and check two things:
				// 1) Make sure that each series in the block belongs to the block (based on sharding).
				// 2) Verify that total number of series over all blocks is correct.
				totalSeries := uint64(0)

				ts := uint64(0)
				for shardIndex, blockID := range blockIDs {
					// Some blocks may be empty, they will have zero block ID.
					if blockID == (ulid.ULID{}) {
						continue
					}

					// All blocks have the same timestamp.
					if ts == 0 {
						ts = blockID.Time()
					} else {
						require.Equal(t, ts, blockID.Time())
					}

					// Symbols found in series.
					seriesSymbols := map[string]struct{}{}

					// We always expect to find "" symbol in the symbols table even if it's not in the series.
					// Head compaction always includes it, and then it survives additional non-sharded compactions.
					// Our splitting compaction preserves it too.
					seriesSymbols[""] = struct{}{}

					block, err := OpenBlock(log.NewNopLogger(), filepath.Join(dir, blockID.String()), nil)
					require.NoError(t, err)

					defer func() {
						require.NoError(t, block.Close())
					}()

					totalSeries += block.Meta().Stats.NumSeries

					idxr, err := block.Index()
					require.NoError(t, err)

					defer func() {
						require.NoError(t, idxr.Close())
					}()

					k, v := index.AllPostingsKey()
					p, err := idxr.Postings(k, v)
					require.NoError(t, err)

					var lbls labels.Labels
					for p.Next() {
						ref := p.At()
						require.NoError(t, idxr.Series(ref, &lbls, nil))

						require.Equal(t, uint64(shardIndex), lbls.Hash()%shardCount)

						// Collect all symbols used by series.
						for _, l := range lbls {
							seriesSymbols[l.Name] = struct{}{}
							seriesSymbols[l.Value] = struct{}{}
						}
					}
					require.NoError(t, p.Err())

					// Check that all symbols in symbols table are actually used by series.
					symIt := idxr.Symbols()
					for symIt.Next() {
						w := symIt.At()
						_, ok := seriesSymbols[w]
						require.True(t, ok, "not found in series: '%s'", w)
						delete(seriesSymbols, w)
					}

					// Check that symbols table covered all symbols found from series.
					require.Equal(t, 0, len(seriesSymbols))
				}

				require.Equal(t, uint64(series), totalSeries)

				// Source blocks are *not* deletable.
				for _, b := range openBlocks {
					require.False(t, b.meta.Compaction.Deletable)
				}
			})
		}
	}
}

func TestCompaction_CompactEmptyBlocks(t *testing.T) {
	dir, err := os.MkdirTemp("", "compact")
	require.NoError(t, err)
	defer func() {
		require.NoError(t, os.RemoveAll(dir))
	}()

	ranges := [][2]int64{{0, 5000}, {3000, 8000}, {6000, 11000}, {9000, 14000}}

	// Generate blocks.
	var blockDirs []string

	for _, r := range ranges {
		// Generate blocks using index and chunk writer. CreateBlock would not return valid block for 0 series.
		id := ulid.MustNew(ulid.Now(), crand.Reader)
		m := &BlockMeta{
			ULID:       id,
			MinTime:    r[0],
			MaxTime:    r[1],
			Compaction: BlockMetaCompaction{Level: 1, Sources: []ulid.ULID{id}},
			Version:    metaVersion1,
		}

		bdir := filepath.Join(dir, id.String())
		require.NoError(t, os.Mkdir(bdir, 0o777))
		require.NoError(t, os.Mkdir(chunkDir(bdir), 0o777))

		_, err := writeMetaFile(log.NewNopLogger(), bdir, m)
		require.NoError(t, err)

		iw, err := index.NewWriter(context.Background(), filepath.Join(bdir, indexFilename))
		require.NoError(t, err)

		require.NoError(t, iw.AddSymbol("hello"))
		require.NoError(t, iw.AddSymbol("world"))
		require.NoError(t, iw.Close())

		blockDirs = append(blockDirs, bdir)
	}

	c, err := NewLeveledCompactor(context.Background(), nil, log.NewNopLogger(), []int64{0}, nil, nil, true)
	require.NoError(t, err)

	blockIDs, err := c.CompactWithSplitting(dir, blockDirs, nil, 5)
	require.NoError(t, err)

	// There are no output blocks.
	for _, b := range blockIDs {
		require.Equal(t, ulid.ULID{}, b)
	}

	// All source blocks are now marked for deletion.
	for _, b := range blockDirs {
		meta, _, err := readMetaFile(b)
		require.NoError(t, err)
		require.True(t, meta.Compaction.Deletable)
	}
}

func TestCompaction_populateBlock(t *testing.T) {
	for _, tc := range []struct {
		title              string
		inputSeriesSamples [][]seriesSamples
		compactMinTime     int64
		compactMaxTime     int64 // When not defined the test runner sets a default of math.MaxInt64.
		expSeriesSamples   []seriesSamples
		expErr             error
	}{
		{
			title:              "Populate block from empty input should return error.",
			inputSeriesSamples: [][]seriesSamples{},
			expErr:             errors.New("cannot populate block(s) from no readers"),
		},
		{
			// Populate from single block without chunks. We expect these kind of series being ignored.
			inputSeriesSamples: [][]seriesSamples{
				{{lset: map[string]string{"a": "b"}}},
			},
		},
		{
			title: "Populate from single block. We expect the same samples at the output.",
			inputSeriesSamples: [][]seriesSamples{
				{
					{
						lset:   map[string]string{"a": "b"},
						chunks: [][]sample{{{t: 0}, {t: 10}}, {{t: 11}, {t: 20}}},
					},
				},
			},
			expSeriesSamples: []seriesSamples{
				{
					lset:   map[string]string{"a": "b"},
					chunks: [][]sample{{{t: 0}, {t: 10}}, {{t: 11}, {t: 20}}},
				},
			},
		},
		{
			title: "Populate from two blocks.",
			inputSeriesSamples: [][]seriesSamples{
				{
					{
						lset:   map[string]string{"a": "b"},
						chunks: [][]sample{{{t: 0}, {t: 10}}, {{t: 11}, {t: 20}}},
					},
					{
						lset:   map[string]string{"a": "c"},
						chunks: [][]sample{{{t: 1}, {t: 9}}, {{t: 10}, {t: 19}}},
					},
					{
						// no-chunk series should be dropped.
						lset: map[string]string{"a": "empty"},
					},
				},
				{
					{
						lset:   map[string]string{"a": "b"},
						chunks: [][]sample{{{t: 21}, {t: 30}}},
					},
					{
						lset:   map[string]string{"a": "c"},
						chunks: [][]sample{{{t: 40}, {t: 45}}},
					},
				},
			},
			expSeriesSamples: []seriesSamples{
				{
					lset:   map[string]string{"a": "b"},
					chunks: [][]sample{{{t: 0}, {t: 10}}, {{t: 11}, {t: 20}}, {{t: 21}, {t: 30}}},
				},
				{
					lset:   map[string]string{"a": "c"},
					chunks: [][]sample{{{t: 1}, {t: 9}}, {{t: 10}, {t: 19}}, {{t: 40}, {t: 45}}},
				},
			},
		},
		{
			title: "Populate from two blocks; chunks with negative time.",
			inputSeriesSamples: [][]seriesSamples{
				{
					{
						lset:   map[string]string{"a": "b"},
						chunks: [][]sample{{{t: 0}, {t: 10}}, {{t: 11}, {t: 20}}},
					},
					{
						lset:   map[string]string{"a": "c"},
						chunks: [][]sample{{{t: -11}, {t: -9}}, {{t: 10}, {t: 19}}},
					},
					{
						// no-chunk series should be dropped.
						lset: map[string]string{"a": "empty"},
					},
				},
				{
					{
						lset:   map[string]string{"a": "b"},
						chunks: [][]sample{{{t: 21}, {t: 30}}},
					},
					{
						lset:   map[string]string{"a": "c"},
						chunks: [][]sample{{{t: 40}, {t: 45}}},
					},
				},
			},
			compactMinTime: -11,
			expSeriesSamples: []seriesSamples{
				{
					lset:   map[string]string{"a": "b"},
					chunks: [][]sample{{{t: 0}, {t: 10}}, {{t: 11}, {t: 20}}, {{t: 21}, {t: 30}}},
				},
				{
					lset:   map[string]string{"a": "c"},
					chunks: [][]sample{{{t: -11}, {t: -9}}, {{t: 10}, {t: 19}}, {{t: 40}, {t: 45}}},
				},
			},
		},
		{
			title: "Populate from two blocks showing that order is maintained.",
			inputSeriesSamples: [][]seriesSamples{
				{
					{
						lset:   map[string]string{"a": "b"},
						chunks: [][]sample{{{t: 0}, {t: 10}}, {{t: 11}, {t: 20}}},
					},
					{
						lset:   map[string]string{"a": "c"},
						chunks: [][]sample{{{t: 1}, {t: 9}}, {{t: 10}, {t: 19}}},
					},
				},
				{
					{
						lset:   map[string]string{"a": "b"},
						chunks: [][]sample{{{t: 21}, {t: 30}}},
					},
					{
						lset:   map[string]string{"a": "c"},
						chunks: [][]sample{{{t: 40}, {t: 45}}},
					},
				},
			},
			expSeriesSamples: []seriesSamples{
				{
					lset:   map[string]string{"a": "b"},
					chunks: [][]sample{{{t: 0}, {t: 10}}, {{t: 11}, {t: 20}}, {{t: 21}, {t: 30}}},
				},
				{
					lset:   map[string]string{"a": "c"},
					chunks: [][]sample{{{t: 1}, {t: 9}}, {{t: 10}, {t: 19}}, {{t: 40}, {t: 45}}},
				},
			},
		},
		{
			title: "Populate from two blocks showing that order of series is sorted.",
			inputSeriesSamples: [][]seriesSamples{
				{
					{
						lset:   map[string]string{"a": "4"},
						chunks: [][]sample{{{t: 5}, {t: 7}}},
					},
					{
						lset:   map[string]string{"a": "3"},
						chunks: [][]sample{{{t: 5}, {t: 6}}},
					},
					{
						lset:   map[string]string{"a": "same"},
						chunks: [][]sample{{{t: 1}, {t: 4}}},
					},
				},
				{
					{
						lset:   map[string]string{"a": "2"},
						chunks: [][]sample{{{t: 1}, {t: 3}}},
					},
					{
						lset:   map[string]string{"a": "1"},
						chunks: [][]sample{{{t: 1}, {t: 2}}},
					},
					{
						lset:   map[string]string{"a": "same"},
						chunks: [][]sample{{{t: 5}, {t: 8}}},
					},
				},
			},
			expSeriesSamples: []seriesSamples{
				{
					lset:   map[string]string{"a": "1"},
					chunks: [][]sample{{{t: 1}, {t: 2}}},
				},
				{
					lset:   map[string]string{"a": "2"},
					chunks: [][]sample{{{t: 1}, {t: 3}}},
				},
				{
					lset:   map[string]string{"a": "3"},
					chunks: [][]sample{{{t: 5}, {t: 6}}},
				},
				{
					lset:   map[string]string{"a": "4"},
					chunks: [][]sample{{{t: 5}, {t: 7}}},
				},
				{
					lset:   map[string]string{"a": "same"},
					chunks: [][]sample{{{t: 1}, {t: 4}}, {{t: 5}, {t: 8}}},
				},
			},
		},
		{
			title: "Populate from two blocks 1:1 duplicated chunks; with negative timestamps.",
			inputSeriesSamples: [][]seriesSamples{
				{
					{
						lset:   map[string]string{"a": "1"},
						chunks: [][]sample{{{t: 1}, {t: 2}}, {{t: 3}, {t: 4}}},
					},
					{
						lset:   map[string]string{"a": "2"},
						chunks: [][]sample{{{t: -3}, {t: -2}}, {{t: 1}, {t: 3}, {t: 4}}, {{t: 5}, {t: 6}}},
					},
				},
				{
					{
						lset:   map[string]string{"a": "1"},
						chunks: [][]sample{{{t: 3}, {t: 4}}},
					},
					{
						lset:   map[string]string{"a": "2"},
						chunks: [][]sample{{{t: 1}, {t: 3}, {t: 4}}, {{t: 7}, {t: 8}}},
					},
				},
			},
			compactMinTime: -3,
			expSeriesSamples: []seriesSamples{
				{
					lset:   map[string]string{"a": "1"},
					chunks: [][]sample{{{t: 1}, {t: 2}}, {{t: 3}, {t: 4}}},
				},
				{
					lset:   map[string]string{"a": "2"},
					chunks: [][]sample{{{t: -3}, {t: -2}}, {{t: 1}, {t: 3}, {t: 4}}, {{t: 5}, {t: 6}}, {{t: 7}, {t: 8}}},
				},
			},
		},
		{
			// This should not happened because head block is making sure the chunks are not crossing block boundaries.
			// We used to return error, but now chunk is trimmed.
			title: "Populate from single block containing chunk outside of compact meta time range.",
			inputSeriesSamples: [][]seriesSamples{
				{
					{
						lset:   map[string]string{"a": "b"},
						chunks: [][]sample{{{t: 1}, {t: 2}}, {{t: 10}, {t: 30}}},
					},
				},
			},
			compactMinTime: 0,
			compactMaxTime: 20,
			expSeriesSamples: []seriesSamples{
				{
					lset:   map[string]string{"a": "b"},
					chunks: [][]sample{{{t: 1}, {t: 2}}, {{t: 10}}},
				},
			},
		},
		{
			// Introduced by https://github.com/prometheus/tsdb/issues/347. We used to return error, but now chunk is trimmed.
			title: "Populate from single block containing extra chunk",
			inputSeriesSamples: [][]seriesSamples{
				{
					{
						lset:   map[string]string{"a": "issue347"},
						chunks: [][]sample{{{t: 1}, {t: 2}}, {{t: 10}, {t: 20}}},
					},
				},
			},
			compactMinTime: 0,
			compactMaxTime: 10,
			expSeriesSamples: []seriesSamples{
				{
					lset:   map[string]string{"a": "issue347"},
					chunks: [][]sample{{{t: 1}, {t: 2}}},
				},
			},
		},
		{
			// Deduplication expected.
			// Introduced by pull/370 and pull/539.
			title: "Populate from two blocks containing duplicated chunk.",
			inputSeriesSamples: [][]seriesSamples{
				{
					{
						lset:   map[string]string{"a": "b"},
						chunks: [][]sample{{{t: 1}, {t: 2}}, {{t: 10}, {t: 20}}},
					},
				},
				{
					{
						lset:   map[string]string{"a": "b"},
						chunks: [][]sample{{{t: 10}, {t: 20}}},
					},
				},
			},
			expSeriesSamples: []seriesSamples{
				{
					lset:   map[string]string{"a": "b"},
					chunks: [][]sample{{{t: 1}, {t: 2}}, {{t: 10}, {t: 20}}},
				},
			},
		},
		{
			// Introduced by https://github.com/prometheus/tsdb/pull/539.
			title: "Populate from three overlapping blocks.",
			inputSeriesSamples: [][]seriesSamples{
				{
					{
						lset:   map[string]string{"a": "overlap-all"},
						chunks: [][]sample{{{t: 19}, {t: 30}}},
					},
					{
						lset:   map[string]string{"a": "overlap-beginning"},
						chunks: [][]sample{{{t: 0}, {t: 5}}},
					},
					{
						lset:   map[string]string{"a": "overlap-ending"},
						chunks: [][]sample{{{t: 21}, {t: 30}}},
					},
				},
				{
					{
						lset:   map[string]string{"a": "overlap-all"},
						chunks: [][]sample{{{t: 0}, {t: 10}, {t: 11}, {t: 20}}},
					},
					{
						lset:   map[string]string{"a": "overlap-beginning"},
						chunks: [][]sample{{{t: 0}, {t: 10}, {t: 12}, {t: 20}}},
					},
					{
						lset:   map[string]string{"a": "overlap-ending"},
						chunks: [][]sample{{{t: 0}, {t: 10}, {t: 13}, {t: 20}}},
					},
				},
				{
					{
						lset:   map[string]string{"a": "overlap-all"},
						chunks: [][]sample{{{t: 27}, {t: 35}}},
					},
					{
						lset:   map[string]string{"a": "overlap-ending"},
						chunks: [][]sample{{{t: 27}, {t: 35}}},
					},
				},
			},
			expSeriesSamples: []seriesSamples{
				{
					lset:   map[string]string{"a": "overlap-all"},
					chunks: [][]sample{{{t: 0}, {t: 10}, {t: 11}, {t: 19}, {t: 20}, {t: 27}, {t: 30}, {t: 35}}},
				},
				{
					lset:   map[string]string{"a": "overlap-beginning"},
					chunks: [][]sample{{{t: 0}, {t: 5}, {t: 10}, {t: 12}, {t: 20}}},
				},
				{
					lset:   map[string]string{"a": "overlap-ending"},
					chunks: [][]sample{{{t: 0}, {t: 10}, {t: 13}, {t: 20}}, {{t: 21}, {t: 27}, {t: 30}, {t: 35}}},
				},
			},
		},
		{
			title: "Populate from three partially overlapping blocks with few full chunks.",
			inputSeriesSamples: [][]seriesSamples{
				{
					{
						lset:   map[string]string{"a": "1", "b": "1"},
						chunks: samplesForRange(0, 659, 120), // 5 chunks and half.
					},
					{
						lset:   map[string]string{"a": "1", "b": "2"},
						chunks: samplesForRange(0, 659, 120),
					},
				},
				{
					{
						lset:   map[string]string{"a": "1", "b": "2"},
						chunks: samplesForRange(480, 1199, 120), // two chunks overlapping with previous, two non overlapping and two overlapping with next block.
					},
					{
						lset:   map[string]string{"a": "1", "b": "3"},
						chunks: samplesForRange(480, 1199, 120),
					},
				},
				{
					{
						lset:   map[string]string{"a": "1", "b": "2"},
						chunks: samplesForRange(960, 1499, 120), // 5 chunks and half.
					},
					{
						lset:   map[string]string{"a": "1", "b": "4"},
						chunks: samplesForRange(960, 1499, 120),
					},
				},
			},
			expSeriesSamples: []seriesSamples{
				{
					lset:   map[string]string{"a": "1", "b": "1"},
					chunks: samplesForRange(0, 659, 120),
				},
				{
					lset:   map[string]string{"a": "1", "b": "2"},
					chunks: samplesForRange(0, 1499, 120),
				},
				{
					lset:   map[string]string{"a": "1", "b": "3"},
					chunks: samplesForRange(480, 1199, 120),
				},
				{
					lset:   map[string]string{"a": "1", "b": "4"},
					chunks: samplesForRange(960, 1499, 120),
				},
			},
		},
		{
			title: "Populate from three partially overlapping blocks with chunks that are expected to merge into single big chunks.",
			inputSeriesSamples: [][]seriesSamples{
				{
					{
						lset:   map[string]string{"a": "1", "b": "2"},
						chunks: [][]sample{{{t: 0}, {t: 6902464}}, {{t: 6961968}, {t: 7080976}}},
					},
				},
				{
					{
						lset:   map[string]string{"a": "1", "b": "2"},
						chunks: [][]sample{{{t: 3600000}, {t: 13953696}}, {{t: 14042952}, {t: 14221464}}},
					},
				},
				{
					{
						lset:   map[string]string{"a": "1", "b": "2"},
						chunks: [][]sample{{{t: 10800000}, {t: 14251232}}, {{t: 14280984}, {t: 14340488}}},
					},
				},
			},
			expSeriesSamples: []seriesSamples{
				{
					lset:   map[string]string{"a": "1", "b": "2"},
					chunks: [][]sample{{{t: 0}, {t: 3600000}, {t: 6902464}, {t: 6961968}, {t: 7080976}, {t: 10800000}, {t: 13953696}, {t: 14042952}, {t: 14221464}, {t: 14251232}}, {{t: 14280984}, {t: 14340488}}},
				},
			},
		},
	} {
		t.Run(tc.title, func(t *testing.T) {
			blocks := make([]BlockReader, 0, len(tc.inputSeriesSamples))
			for _, b := range tc.inputSeriesSamples {
				ir, cr, mint, maxt := createIdxChkReaders(t, b)
				blocks = append(blocks, &mockBReader{ir: ir, cr: cr, mint: mint, maxt: maxt})
			}

			c, err := NewLeveledCompactor(context.Background(), nil, nil, []int64{0}, nil, nil, true)
			require.NoError(t, err)

			meta := &BlockMeta{
				MinTime: tc.compactMinTime,
				MaxTime: tc.compactMaxTime,
			}
			if meta.MaxTime == 0 {
				meta.MaxTime = math.MaxInt64
			}

			iw := &mockIndexWriter{}
			ob := shardedBlock{meta: meta, indexw: iw, chunkw: nopChunkWriter{}}
			err = c.populateBlock(blocks, meta.MinTime, meta.MaxTime, []shardedBlock{ob})
			if tc.expErr != nil {
				require.Error(t, err)
				require.Equal(t, tc.expErr.Error(), err.Error())
				return
			}
			require.NoError(t, err)

			// Check if response is expected and chunk is valid.
			var raw []seriesSamples
			for _, s := range iw.seriesChunks {
				ss := seriesSamples{lset: s.l.Map()}
				var iter chunkenc.Iterator
				for _, chk := range s.chunks {
					var (
						samples       = make([]sample, 0, chk.Chunk.NumSamples())
						iter          = chk.Chunk.Iterator(iter)
						firstTs int64 = math.MaxInt64
						s       sample
					)
					for iter.Next() == chunkenc.ValFloat {
						s.t, s.v = iter.At()
						if firstTs == math.MaxInt64 {
							firstTs = s.t
						}
						samples = append(samples, s)
					}

					// Check if chunk has correct min, max times.
					require.Equal(t, firstTs, chk.MinTime, "chunk Meta %v does not match the first encoded sample timestamp: %v", chk, firstTs)
					require.Equal(t, s.t, chk.MaxTime, "chunk Meta %v does not match the last encoded sample timestamp %v", chk, s.t)

					require.NoError(t, iter.Err())
					ss.chunks = append(ss.chunks, samples)
				}
				raw = append(raw, ss)
			}
			require.Equal(t, tc.expSeriesSamples, raw)

			// Check if stats are calculated properly.
			s := BlockStats{NumSeries: uint64(len(tc.expSeriesSamples))}
			for _, series := range tc.expSeriesSamples {
				s.NumChunks += uint64(len(series.chunks))
				for _, chk := range series.chunks {
					s.NumSamples += uint64(len(chk))
				}
			}
			require.Equal(t, s, meta.Stats)
		})
	}
}

func BenchmarkCompaction(b *testing.B) {
	cases := []struct {
		ranges         [][2]int64
		compactionType string
	}{
		{
			ranges:         [][2]int64{{0, 100}, {200, 300}, {400, 500}, {600, 700}},
			compactionType: "normal",
		},
		{
			ranges:         [][2]int64{{0, 1000}, {2000, 3000}, {4000, 5000}, {6000, 7000}},
			compactionType: "normal",
		},
		{
			ranges:         [][2]int64{{0, 2000}, {3000, 5000}, {6000, 8000}, {9000, 11000}},
			compactionType: "normal",
		},
		{
			ranges:         [][2]int64{{0, 5000}, {6000, 11000}, {12000, 17000}, {18000, 23000}},
			compactionType: "normal",
		},
		// 40% overlaps.
		{
			ranges:         [][2]int64{{0, 100}, {60, 160}, {120, 220}, {180, 280}},
			compactionType: "vertical",
		},
		{
			ranges:         [][2]int64{{0, 1000}, {600, 1600}, {1200, 2200}, {1800, 2800}},
			compactionType: "vertical",
		},
		{
			ranges:         [][2]int64{{0, 2000}, {1200, 3200}, {2400, 4400}, {3600, 5600}},
			compactionType: "vertical",
		},
		{
			ranges:         [][2]int64{{0, 5000}, {3000, 8000}, {6000, 11000}, {9000, 14000}},
			compactionType: "vertical",
		},
	}

	nSeries := 10000
	for _, c := range cases {
		nBlocks := len(c.ranges)
		b.Run(fmt.Sprintf("type=%s,blocks=%d,series=%d,samplesPerSeriesPerBlock=%d", c.compactionType, nBlocks, nSeries, c.ranges[0][1]-c.ranges[0][0]+1), func(b *testing.B) {
			dir := b.TempDir()
			blockDirs := make([]string, 0, len(c.ranges))
			var blocks []*Block
			for _, r := range c.ranges {
				block, err := OpenBlock(nil, createBlock(b, dir, genSeries(nSeries, 10, r[0], r[1])), nil)
				require.NoError(b, err)
				blocks = append(blocks, block)
				defer func() {
					require.NoError(b, block.Close())
				}()
				blockDirs = append(blockDirs, block.Dir())
			}

			c, err := NewLeveledCompactor(context.Background(), nil, log.NewNopLogger(), []int64{0}, nil, nil, true)
			require.NoError(b, err)

			b.ResetTimer()
			b.ReportAllocs()
			for i := 0; i < b.N; i++ {
				_, err = c.Compact(dir, blockDirs, blocks)
				require.NoError(b, err)
			}
		})
	}
}

func BenchmarkCompactionFromHead(b *testing.B) {
	dir := b.TempDir()
	totalSeries := 100000
	for labelNames := 1; labelNames < totalSeries; labelNames *= 10 {
		labelValues := totalSeries / labelNames
		b.Run(fmt.Sprintf("labelnames=%d,labelvalues=%d", labelNames, labelValues), func(b *testing.B) {
			chunkDir := b.TempDir()
			opts := DefaultHeadOptions()
			opts.ChunkRange = 1000
			opts.ChunkDirRoot = chunkDir
			h, err := NewHead(nil, nil, nil, nil, opts, nil)
			require.NoError(b, err)
			for ln := 0; ln < labelNames; ln++ {
				app := h.Appender(context.Background())
				for lv := 0; lv < labelValues; lv++ {
					app.Append(0, labels.FromStrings(fmt.Sprintf("%d", ln), fmt.Sprintf("%d%s%d", lv, postingsBenchSuffix, ln)), 0, 0)
				}
				require.NoError(b, app.Commit())
			}

			b.ResetTimer()
			b.ReportAllocs()
			for i := 0; i < b.N; i++ {
				createBlockFromHead(b, filepath.Join(dir, fmt.Sprintf("%d-%d", i, labelNames)), h)
			}
			h.Close()
		})
	}
}

// TestDisableAutoCompactions checks that we can
// disable and enable the auto compaction.
// This is needed for unit tests that rely on
// checking state before and after a compaction.
func TestDisableAutoCompactions(t *testing.T) {
	db := openTestDB(t, nil, nil)
	defer func() {
		require.NoError(t, db.Close())
	}()

	blockRange := db.compactor.(*LeveledCompactor).ranges[0]
	label := labels.FromStrings("foo", "bar")

	// Trigger a compaction to check that it was skipped and
	// no new blocks were created when compaction is disabled.
	db.DisableCompactions()
	app := db.Appender(context.Background())
	for i := int64(0); i < 3; i++ {
		_, err := app.Append(0, label, i*blockRange, 0)
		require.NoError(t, err)
		_, err = app.Append(0, label, i*blockRange+1000, 0)
		require.NoError(t, err)
	}
	require.NoError(t, app.Commit())

	select {
	case db.compactc <- struct{}{}:
	default:
	}

	for x := 0; x < 10; x++ {
		if prom_testutil.ToFloat64(db.metrics.compactionsSkipped) > 0.0 {
			break
		}
		time.Sleep(10 * time.Millisecond)
	}

	require.Greater(t, prom_testutil.ToFloat64(db.metrics.compactionsSkipped), 0.0, "No compaction was skipped after the set timeout.")
	require.Equal(t, 0, len(db.blocks))

	// Enable the compaction, trigger it and check that the block is persisted.
	db.EnableCompactions()
	select {
	case db.compactc <- struct{}{}:
	default:
	}
	for x := 0; x < 100; x++ {
		if len(db.Blocks()) > 0 {
			break
		}
		time.Sleep(100 * time.Millisecond)
	}
	require.Greater(t, len(db.Blocks()), 0, "No block was persisted after the set timeout.")
}

// TestCancelCompactions ensures that when the db is closed
// any running compaction is cancelled to unblock closing the db.
func TestCancelCompactions(t *testing.T) {
	tmpdir := t.TempDir()

	// Create some blocks to fall within the compaction range.
	createBlock(t, tmpdir, genSeries(1, 10000, 0, 1000))
	createBlock(t, tmpdir, genSeries(1, 10000, 1000, 2000))
	createBlock(t, tmpdir, genSeries(1, 1, 2000, 2001)) // The most recent block is ignored so can be e small one.

	// Copy the db so we have an exact copy to compare compaction times.
	tmpdirCopy := tmpdir + "Copy"
	err := fileutil.CopyDirs(tmpdir, tmpdirCopy)
	require.NoError(t, err)
	defer func() {
		require.NoError(t, os.RemoveAll(tmpdirCopy))
	}()

	// Measure the compaction time without interrupting it.
	var timeCompactionUninterrupted time.Duration
	{
		db, err := open(tmpdir, log.NewNopLogger(), nil, DefaultOptions(), []int64{1, 2000}, nil)
		require.NoError(t, err)
		require.Equal(t, 3, len(db.Blocks()), "initial block count mismatch")
		require.Equal(t, 0.0, prom_testutil.ToFloat64(db.compactor.(*LeveledCompactor).metrics.ran), "initial compaction counter mismatch")
		db.compactc <- struct{}{} // Trigger a compaction.
		var start time.Time
		for prom_testutil.ToFloat64(db.compactor.(*LeveledCompactor).metrics.populatingBlocks) <= 0 {
			time.Sleep(3 * time.Millisecond)
		}
		start = time.Now()

		for prom_testutil.ToFloat64(db.compactor.(*LeveledCompactor).metrics.ran) != 1 {
			time.Sleep(3 * time.Millisecond)
		}
		timeCompactionUninterrupted = time.Since(start)

		require.NoError(t, db.Close())
	}
	// Measure the compaction time when closing the db in the middle of compaction.
	{
		db, err := open(tmpdirCopy, log.NewNopLogger(), nil, DefaultOptions(), []int64{1, 2000}, nil)
		require.NoError(t, err)
		require.Equal(t, 3, len(db.Blocks()), "initial block count mismatch")
		require.Equal(t, 0.0, prom_testutil.ToFloat64(db.compactor.(*LeveledCompactor).metrics.ran), "initial compaction counter mismatch")
		db.compactc <- struct{}{} // Trigger a compaction.
		dbClosed := make(chan struct{})

		for prom_testutil.ToFloat64(db.compactor.(*LeveledCompactor).metrics.populatingBlocks) <= 0 {
			time.Sleep(3 * time.Millisecond)
		}
		go func() {
			require.NoError(t, db.Close())
			close(dbClosed)
		}()

		start := time.Now()
		<-dbClosed
		actT := time.Since(start)
		expT := time.Duration(timeCompactionUninterrupted / 2) // Closing the db in the middle of compaction should less than half the time.
		require.True(t, actT < expT, "closing the db took more than expected. exp: <%v, act: %v", expT, actT)
	}
}

// TestDeleteCompactionBlockAfterFailedReload ensures that a failed reloadBlocks immediately after a compaction
// deletes the resulting block to avoid creatings blocks with the same time range.
func TestDeleteCompactionBlockAfterFailedReload(t *testing.T) {
	tests := map[string]func(*DB) int{
		"Test Head Compaction": func(db *DB) int {
			rangeToTriggerCompaction := db.compactor.(*LeveledCompactor).ranges[0]/2*3 - 1
			defaultLabel := labels.FromStrings("foo", "bar")

			// Add some data to the head that is enough to trigger a compaction.
			app := db.Appender(context.Background())
			_, err := app.Append(0, defaultLabel, 1, 0)
			require.NoError(t, err)
			_, err = app.Append(0, defaultLabel, 2, 0)
			require.NoError(t, err)
			_, err = app.Append(0, defaultLabel, 3+rangeToTriggerCompaction, 0)
			require.NoError(t, err)
			require.NoError(t, app.Commit())

			return 0
		},
		"Test Block Compaction": func(db *DB) int {
			blocks := []*BlockMeta{
				{MinTime: 0, MaxTime: 100},
				{MinTime: 100, MaxTime: 150},
				{MinTime: 150, MaxTime: 200},
			}
			for _, m := range blocks {
				createBlock(t, db.Dir(), genSeries(1, 1, m.MinTime, m.MaxTime))
			}
			require.NoError(t, db.reload())
			require.Equal(t, len(blocks), len(db.Blocks()), "unexpected block count after a reloadBlocks")

			return len(blocks)
		},
	}

	for title, bootStrap := range tests {
		t.Run(title, func(t *testing.T) {
			db := openTestDB(t, nil, []int64{1, 100})
			defer func() {
				require.NoError(t, db.Close())
			}()
			db.DisableCompactions()

			expBlocks := bootStrap(db)

			// Create a block that will trigger the reloadBlocks to fail.
			blockPath := createBlock(t, db.Dir(), genSeries(1, 1, 200, 300))
			lastBlockIndex := path.Join(blockPath, indexFilename)
			actBlocks, err := blockDirs(db.Dir())
			require.NoError(t, err)
			require.Equal(t, expBlocks, len(actBlocks)-1)    // -1 to exclude the corrupted block.
			require.NoError(t, os.RemoveAll(lastBlockIndex)) // Corrupt the block by removing the index file.

			require.Equal(t, 0.0, prom_testutil.ToFloat64(db.metrics.reloadsFailed), "initial 'failed db reloadBlocks' count metrics mismatch")
			require.Equal(t, 0.0, prom_testutil.ToFloat64(db.compactor.(*LeveledCompactor).metrics.ran), "initial `compactions` count metric mismatch")
			require.Equal(t, 0.0, prom_testutil.ToFloat64(db.metrics.compactionsFailed), "initial `compactions failed` count metric mismatch")

			// Do the compaction and check the metrics.
			// Compaction should succeed, but the reloadBlocks should fail and
			// the new block created from the compaction should be deleted.
			require.Error(t, db.Compact())
			require.Equal(t, 1.0, prom_testutil.ToFloat64(db.metrics.reloadsFailed), "'failed db reloadBlocks' count metrics mismatch")
			require.Equal(t, 1.0, prom_testutil.ToFloat64(db.compactor.(*LeveledCompactor).metrics.ran), "`compaction` count metric mismatch")
			require.Equal(t, 1.0, prom_testutil.ToFloat64(db.metrics.compactionsFailed), "`compactions failed` count metric mismatch")

			actBlocks, err = blockDirs(db.Dir())
			require.NoError(t, err)
			require.Equal(t, expBlocks, len(actBlocks)-1, "block count should be the same as before the compaction") // -1 to exclude the corrupted block.
		})
	}
}

func TestOpenBlocksForCompaction(t *testing.T) {
	dir := t.TempDir()

	const blocks = 5

	var blockDirs []string
	for ix := 0; ix < blocks; ix++ {
		d := createBlock(t, dir, genSeries(100, 10, 0, 5000))
		blockDirs = append(blockDirs, d)
	}

	// Open subset of blocks first.
	const blocksToOpen = 2
	opened, toClose, err := openBlocksForCompaction(blockDirs[:blocksToOpen], nil, log.NewNopLogger(), nil, 10)
	for _, b := range toClose {
		defer func(b *Block) { require.NoError(t, b.Close()) }(b)
	}

	require.NoError(t, err)
	checkBlocks(t, opened, blockDirs[:blocksToOpen]...)
	checkBlocks(t, toClose, blockDirs[:blocksToOpen]...)

	// Open all blocks, but provide previously opened blocks.
	opened2, toClose2, err := openBlocksForCompaction(blockDirs, opened, log.NewNopLogger(), nil, 10)
	for _, b := range toClose2 {
		defer func(b *Block) { require.NoError(t, b.Close()) }(b)
	}

	require.NoError(t, err)
	checkBlocks(t, opened2, blockDirs...)
	checkBlocks(t, toClose2, blockDirs[blocksToOpen:]...)
}

func TestOpenBlocksForCompactionErrorsNoMeta(t *testing.T) {
	dir := t.TempDir()

	const blocks = 5

	var blockDirs []string
	for ix := 0; ix < blocks; ix++ {
		d := createBlock(t, dir, genSeries(100, 10, 0, 5000))
		blockDirs = append(blockDirs, d)

		if ix == 3 {
			blockDirs = append(blockDirs, path.Join(dir, "invalid-block"))
		}
	}

	// open block[0]
	b0, err := OpenBlock(log.NewNopLogger(), blockDirs[0], nil)
	require.NoError(t, err)
	defer func() { require.NoError(t, b0.Close()) }()

	_, toClose, err := openBlocksForCompaction(blockDirs, []*Block{b0}, log.NewNopLogger(), nil, 10)

	require.Error(t, err)
	// We didn't get to opening more blocks, because we found invalid dir, so there is nothing to close.
	require.Empty(t, toClose)
}

func TestOpenBlocksForCompactionErrorsMissingIndex(t *testing.T) {
	dir := t.TempDir()

	const blocks = 5

	var blockDirs []string
	for ix := 0; ix < blocks; ix++ {
		d := createBlock(t, dir, genSeries(100, 10, 0, 5000))
		blockDirs = append(blockDirs, d)

		if ix == 3 {
			require.NoError(t, os.Remove(path.Join(d, indexFilename)))
		}
	}

	// open block[1]
	b1, err := OpenBlock(log.NewNopLogger(), blockDirs[1], nil)
	require.NoError(t, err)
	defer func() { require.NoError(t, b1.Close()) }()

	// We use concurrency = 1 to simplify the test.
	// Block[0] will be opened correctly.
	// Block[1] is already opened.
	// Block[2] will be opened correctly.
	// Block[3] is invalid and will cause error.
	// Block[4] will not be opened at all.
	opened, toClose, err := openBlocksForCompaction(blockDirs, []*Block{b1}, log.NewNopLogger(), nil, 1)
	for _, b := range toClose {
		defer func(b *Block) { require.NoError(t, b.Close()) }(b)
	}

	require.Error(t, err)
	checkBlocks(t, opened, blockDirs[0:3]...)
	checkBlocks(t, toClose, blockDirs[0], blockDirs[2])
}

// Check that blocks match IDs from directories.
func checkBlocks(t *testing.T, blocks []*Block, dirs ...string) {
	t.Helper()

	blockIDs := map[string]struct{}{}
	for _, b := range blocks {
		blockIDs[b.Meta().ULID.String()] = struct{}{}
	}

	dirBlockIDs := map[string]struct{}{}
	for _, d := range dirs {
		m, _, err := readMetaFile(d)
		require.NoError(t, err)
		dirBlockIDs[m.ULID.String()] = struct{}{}
	}

	require.Equal(t, blockIDs, dirBlockIDs)
}

func TestHeadCompactionWithHistograms(t *testing.T) {
	for _, floatTest := range []bool{true, false} {
		t.Run(fmt.Sprintf("float=%t", floatTest), func(t *testing.T) {
			head, _ := newTestHead(t, DefaultBlockDuration, false, false)
			require.NoError(t, head.Init(0))
			t.Cleanup(func() {
				require.NoError(t, head.Close())
			})

			minute := func(m int) int64 { return int64(m) * time.Minute.Milliseconds() }
			ctx := context.Background()
			appendHistogram := func(lbls labels.Labels, from, to int, h *histogram.Histogram, exp *[]tsdbutil.Sample) {
				t.Helper()
				app := head.Appender(ctx)
				for tsMinute := from; tsMinute <= to; tsMinute++ {
					var err error
					if floatTest {
						_, err = app.AppendHistogram(0, lbls, minute(tsMinute), nil, h.ToFloat())
						*exp = append(*exp, sample{t: minute(tsMinute), fh: h.ToFloat()})
					} else {
						_, err = app.AppendHistogram(0, lbls, minute(tsMinute), h, nil)
						*exp = append(*exp, sample{t: minute(tsMinute), h: h.Copy()})
					}
					require.NoError(t, err)
				}
				require.NoError(t, app.Commit())
			}
			appendFloat := func(lbls labels.Labels, from, to int, exp *[]tsdbutil.Sample) {
				t.Helper()
				app := head.Appender(ctx)
				for tsMinute := from; tsMinute <= to; tsMinute++ {
					_, err := app.Append(0, lbls, minute(tsMinute), float64(tsMinute))
					require.NoError(t, err)
					*exp = append(*exp, sample{t: minute(tsMinute), v: float64(tsMinute)})
				}
				require.NoError(t, app.Commit())
			}

			var (
				series1                = labels.FromStrings("foo", "bar1")
				series2                = labels.FromStrings("foo", "bar2")
				series3                = labels.FromStrings("foo", "bar3")
				series4                = labels.FromStrings("foo", "bar4")
				exp1, exp2, exp3, exp4 []tsdbutil.Sample
			)
			h := &histogram.Histogram{
				Count:         11,
				ZeroCount:     4,
				ZeroThreshold: 0.001,
				Sum:           35.5,
				Schema:        1,
				PositiveSpans: []histogram.Span{
					{Offset: 0, Length: 2},
					{Offset: 2, Length: 2},
				},
				PositiveBuckets: []int64{1, 1, -1, 0},
				NegativeSpans: []histogram.Span{
					{Offset: 0, Length: 1},
					{Offset: 1, Length: 2},
				},
				NegativeBuckets: []int64{1, 2, -1},
			}

			// Series with only histograms.
			appendHistogram(series1, 100, 105, h, &exp1)

			// Series starting with float and then getting histograms.
			appendFloat(series2, 100, 102, &exp2)
			appendHistogram(series2, 103, 105, h.Copy(), &exp2)
			appendFloat(series2, 106, 107, &exp2)
			appendHistogram(series2, 108, 109, h.Copy(), &exp2)

			// Series starting with histogram and then getting float.
			appendHistogram(series3, 101, 103, h.Copy(), &exp3)
			appendFloat(series3, 104, 106, &exp3)
			appendHistogram(series3, 107, 108, h.Copy(), &exp3)
			appendFloat(series3, 109, 110, &exp3)

			// A float only series.
			appendFloat(series4, 100, 102, &exp4)

<<<<<<< HEAD
	// Compaction.
	mint := head.MinTime()
	maxt := head.MaxTime() + 1 // Block intervals are half-open: [b.MinTime, b.MaxTime).
	compactor, err := NewLeveledCompactor(context.Background(), nil, nil, []int64{DefaultBlockDuration}, chunkenc.NewPool(), nil, true)
	require.NoError(t, err)
	id, err := compactor.Write(head.opts.ChunkDirRoot, head, mint, maxt, nil)
	require.NoError(t, err)
	require.NotEqual(t, ulid.ULID{}, id)
=======
			// Compaction.
			mint := head.MinTime()
			maxt := head.MaxTime() + 1 // Block intervals are half-open: [b.MinTime, b.MaxTime).
			compactor, err := NewLeveledCompactor(context.Background(), nil, nil, []int64{DefaultBlockDuration}, chunkenc.NewPool(), nil)
			require.NoError(t, err)
			id, err := compactor.Write(head.opts.ChunkDirRoot, head, mint, maxt, nil)
			require.NoError(t, err)
			require.NotEqual(t, ulid.ULID{}, id)
>>>>>>> 57cab58c

			// Open the block and query it and check the histograms.
			block, err := OpenBlock(nil, path.Join(head.opts.ChunkDirRoot, id.String()), nil)
			require.NoError(t, err)
			t.Cleanup(func() {
				require.NoError(t, block.Close())
			})

			q, err := NewBlockQuerier(block, block.MinTime(), block.MaxTime())
			require.NoError(t, err)

			actHists := query(t, q, labels.MustNewMatcher(labels.MatchRegexp, "foo", "bar.*"))
			require.Equal(t, map[string][]tsdbutil.Sample{
				series1.String(): exp1,
				series2.String(): exp2,
				series3.String(): exp3,
				series4.String(): exp4,
			}, actHists)
		})
	}
}

// Depending on numSeriesPerSchema, it can take few gigs of memory;
// the test adds all samples to appender before committing instead of
// buffering the writes to make it run faster.
func TestSparseHistogramSpaceSavings(t *testing.T) {
	t.Skip()

	cases := []struct {
		numSeriesPerSchema int
		numBuckets         int
		numSpans           int
		gapBetweenSpans    int
	}{
		{1, 15, 1, 0},
		{1, 50, 1, 0},
		{1, 100, 1, 0},
		{1, 15, 3, 5},
		{1, 50, 3, 3},
		{1, 100, 3, 2},
		{100, 15, 1, 0},
		{100, 50, 1, 0},
		{100, 100, 1, 0},
		{100, 15, 3, 5},
		{100, 50, 3, 3},
		{100, 100, 3, 2},
		//{1000, 15, 1, 0},
		//{1000, 50, 1, 0},
		//{1000, 100, 1, 0},
		//{1000, 15, 3, 5},
		//{1000, 50, 3, 3},
		//{1000, 100, 3, 2},
	}

	type testSummary struct {
		oldBlockTotalSeries int
		oldBlockIndexSize   int64
		oldBlockChunksSize  int64
		oldBlockTotalSize   int64

		sparseBlockTotalSeries int
		sparseBlockIndexSize   int64
		sparseBlockChunksSize  int64
		sparseBlockTotalSize   int64

		numBuckets      int
		numSpans        int
		gapBetweenSpans int
	}

	var summaries []testSummary

	allSchemas := []int{-4, -3, -2, -1, 0, 1, 2, 3, 4, 5, 6, 7, 8}
	schemaDescription := []string{"minus_4", "minus_3", "minus_2", "minus_1", "0", "1", "2", "3", "4", "5", "6", "7", "8"}
	numHistograms := 120 * 4 // 15s scrape interval.
	timeStep := DefaultBlockDuration / int64(numHistograms)
	for _, c := range cases {
		t.Run(
			fmt.Sprintf("series=%d,span=%d,gap=%d,buckets=%d",
				len(allSchemas)*c.numSeriesPerSchema,
				c.numSpans,
				c.gapBetweenSpans,
				c.numBuckets,
			),
			func(t *testing.T) {
				oldHead, _ := newTestHead(t, DefaultBlockDuration, false, false)
				t.Cleanup(func() {
					require.NoError(t, oldHead.Close())
				})
				sparseHead, _ := newTestHead(t, DefaultBlockDuration, false, false)
				t.Cleanup(func() {
					require.NoError(t, sparseHead.Close())
				})

				var allSparseSeries []struct {
					baseLabels labels.Labels
					hists      []*histogram.Histogram
				}

				for sid, schema := range allSchemas {
					for i := 0; i < c.numSeriesPerSchema; i++ {
						lbls := labels.FromStrings(
							"__name__", fmt.Sprintf("rpc_durations_%d_histogram_seconds", i),
							"instance", "localhost:8080",
							"job", fmt.Sprintf("sparse_histogram_schema_%s", schemaDescription[sid]),
						)
						allSparseSeries = append(allSparseSeries, struct {
							baseLabels labels.Labels
							hists      []*histogram.Histogram
						}{baseLabels: lbls, hists: generateCustomHistograms(numHistograms, c.numBuckets, c.numSpans, c.gapBetweenSpans, schema)})
					}
				}

				oldApp := oldHead.Appender(context.Background())
				sparseApp := sparseHead.Appender(context.Background())
				numOldSeriesPerHistogram := 0

				var oldULID ulid.ULID
				var sparseULID ulid.ULID

				var wg sync.WaitGroup

				wg.Add(1)
				go func() {
					defer wg.Done()

					// Ingest sparse histograms.
					for _, ah := range allSparseSeries {
						var (
							ref storage.SeriesRef
							err error
						)
						for i := 0; i < numHistograms; i++ {
							ts := int64(i) * timeStep
							ref, err = sparseApp.AppendHistogram(ref, ah.baseLabels, ts, ah.hists[i], nil)
							require.NoError(t, err)
						}
					}
					require.NoError(t, sparseApp.Commit())

					// Sparse head compaction.
					mint := sparseHead.MinTime()
					maxt := sparseHead.MaxTime() + 1 // Block intervals are half-open: [b.MinTime, b.MaxTime).
					compactor, err := NewLeveledCompactor(context.Background(), nil, nil, []int64{DefaultBlockDuration}, chunkenc.NewPool(), nil, true)
					require.NoError(t, err)
					sparseULID, err = compactor.Write(sparseHead.opts.ChunkDirRoot, sparseHead, mint, maxt, nil)
					require.NoError(t, err)
					require.NotEqual(t, ulid.ULID{}, sparseULID)
				}()

				wg.Add(1)
				go func() {
					defer wg.Done()

					// Ingest histograms the old way.
					for _, ah := range allSparseSeries {
						refs := make([]storage.SeriesRef, c.numBuckets+((c.numSpans-1)*c.gapBetweenSpans))
						for i := 0; i < numHistograms; i++ {
							ts := int64(i) * timeStep

							h := ah.hists[i]

							numOldSeriesPerHistogram = 0
							it := h.CumulativeBucketIterator()
							itIdx := 0
							var err error
							for it.Next() {
								numOldSeriesPerHistogram++
								b := it.At()
								lbls := labels.NewBuilder(ah.baseLabels).Set("le", fmt.Sprintf("%.16f", b.Upper)).Labels(labels.EmptyLabels())
								refs[itIdx], err = oldApp.Append(refs[itIdx], lbls, ts, float64(b.Count))
								require.NoError(t, err)
								itIdx++
							}
							baseName := ah.baseLabels.Get(labels.MetricName)
							// _count metric.
							countLbls := labels.NewBuilder(ah.baseLabels).Set(labels.MetricName, baseName+"_count").Labels(labels.EmptyLabels())
							_, err = oldApp.Append(0, countLbls, ts, float64(h.Count))
							require.NoError(t, err)
							numOldSeriesPerHistogram++

							// _sum metric.
							sumLbls := labels.NewBuilder(ah.baseLabels).Set(labels.MetricName, baseName+"_sum").Labels(labels.EmptyLabels())
							_, err = oldApp.Append(0, sumLbls, ts, h.Sum)
							require.NoError(t, err)
							numOldSeriesPerHistogram++
						}
					}

					require.NoError(t, oldApp.Commit())

					// Old head compaction.
					mint := oldHead.MinTime()
					maxt := oldHead.MaxTime() + 1 // Block intervals are half-open: [b.MinTime, b.MaxTime).
					compactor, err := NewLeveledCompactor(context.Background(), nil, nil, []int64{DefaultBlockDuration}, chunkenc.NewPool(), nil, true)
					require.NoError(t, err)
					oldULID, err = compactor.Write(oldHead.opts.ChunkDirRoot, oldHead, mint, maxt, nil)
					require.NoError(t, err)
					require.NotEqual(t, ulid.ULID{}, oldULID)
				}()

				wg.Wait()

				oldBlockDir := filepath.Join(oldHead.opts.ChunkDirRoot, oldULID.String())
				sparseBlockDir := filepath.Join(sparseHead.opts.ChunkDirRoot, sparseULID.String())

				oldSize, err := fileutil.DirSize(oldBlockDir)
				require.NoError(t, err)
				oldIndexSize, err := fileutil.DirSize(filepath.Join(oldBlockDir, "index"))
				require.NoError(t, err)
				oldChunksSize, err := fileutil.DirSize(filepath.Join(oldBlockDir, "chunks"))
				require.NoError(t, err)

				sparseSize, err := fileutil.DirSize(sparseBlockDir)
				require.NoError(t, err)
				sparseIndexSize, err := fileutil.DirSize(filepath.Join(sparseBlockDir, "index"))
				require.NoError(t, err)
				sparseChunksSize, err := fileutil.DirSize(filepath.Join(sparseBlockDir, "chunks"))
				require.NoError(t, err)

				summaries = append(summaries, testSummary{
					oldBlockTotalSeries:    len(allSchemas) * c.numSeriesPerSchema * numOldSeriesPerHistogram,
					oldBlockIndexSize:      oldIndexSize,
					oldBlockChunksSize:     oldChunksSize,
					oldBlockTotalSize:      oldSize,
					sparseBlockTotalSeries: len(allSchemas) * c.numSeriesPerSchema,
					sparseBlockIndexSize:   sparseIndexSize,
					sparseBlockChunksSize:  sparseChunksSize,
					sparseBlockTotalSize:   sparseSize,
					numBuckets:             c.numBuckets,
					numSpans:               c.numSpans,
					gapBetweenSpans:        c.gapBetweenSpans,
				})
			})
	}

	for _, s := range summaries {
		fmt.Printf(`
Meta: NumBuckets=%d, NumSpans=%d, GapBetweenSpans=%d
Old Block: NumSeries=%d, IndexSize=%d, ChunksSize=%d, TotalSize=%d
Sparse Block: NumSeries=%d, IndexSize=%d, ChunksSize=%d, TotalSize=%d
Savings: Index=%.2f%%, Chunks=%.2f%%, Total=%.2f%%
`,
			s.numBuckets, s.numSpans, s.gapBetweenSpans,
			s.oldBlockTotalSeries, s.oldBlockIndexSize, s.oldBlockChunksSize, s.oldBlockTotalSize,
			s.sparseBlockTotalSeries, s.sparseBlockIndexSize, s.sparseBlockChunksSize, s.sparseBlockTotalSize,
			100*(1-float64(s.sparseBlockIndexSize)/float64(s.oldBlockIndexSize)),
			100*(1-float64(s.sparseBlockChunksSize)/float64(s.oldBlockChunksSize)),
			100*(1-float64(s.sparseBlockTotalSize)/float64(s.oldBlockTotalSize)),
		)
	}
}

func generateCustomHistograms(numHists, numBuckets, numSpans, gapBetweenSpans, schema int) (r []*histogram.Histogram) {
	// First histogram with all the settings.
	h := &histogram.Histogram{
		Sum:    1000 * rand.Float64(),
		Schema: int32(schema),
	}

	// Generate spans.
	h.PositiveSpans = []histogram.Span{
		{Offset: int32(rand.Intn(10)), Length: uint32(numBuckets)},
	}
	if numSpans > 1 {
		spanWidth := numBuckets / numSpans
		// First span gets those additional buckets.
		h.PositiveSpans[0].Length = uint32(spanWidth + (numBuckets - spanWidth*numSpans))
		for i := 0; i < numSpans-1; i++ {
			h.PositiveSpans = append(h.PositiveSpans, histogram.Span{Offset: int32(rand.Intn(gapBetweenSpans) + 1), Length: uint32(spanWidth)})
		}
	}

	// Generate buckets.
	v := int64(rand.Intn(30) + 1)
	h.PositiveBuckets = []int64{v}
	count := v
	firstHistValues := []int64{v}
	for i := 0; i < numBuckets-1; i++ {
		delta := int64(rand.Intn(20))
		if rand.Int()%2 == 0 && firstHistValues[len(firstHistValues)-1] > delta {
			// Randomly making delta negative such that curr value will be >0.
			delta = -delta
		}

		currVal := firstHistValues[len(firstHistValues)-1] + delta
		count += currVal
		firstHistValues = append(firstHistValues, currVal)

		h.PositiveBuckets = append(h.PositiveBuckets, delta)
	}

	h.Count = uint64(count)

	r = append(r, h)

	// Remaining histograms with same spans but changed bucket values.
	for j := 0; j < numHists-1; j++ {
		newH := h.Copy()
		newH.Sum = float64(j+1) * 1000 * rand.Float64()

		// Generate buckets.
		count := int64(0)
		currVal := int64(0)
		for i := range newH.PositiveBuckets {
			delta := int64(rand.Intn(10))
			if i == 0 {
				newH.PositiveBuckets[i] += delta
				currVal = newH.PositiveBuckets[i]
				continue
			}
			currVal += newH.PositiveBuckets[i]
			if rand.Int()%2 == 0 && (currVal-delta) > firstHistValues[i] {
				// Randomly making delta negative such that curr value will be >0
				// and above the previous count since we are not doing resets here.
				delta = -delta
			}
			newH.PositiveBuckets[i] += delta
			currVal += delta
			count += currVal
		}

		newH.Count = uint64(count)

		r = append(r, newH)
		h = newH
	}

	return r
}

func TestCompactBlockMetas(t *testing.T) {
	parent1 := ulid.MustNew(100, nil)
	parent2 := ulid.MustNew(200, nil)
	parent3 := ulid.MustNew(300, nil)
	parent4 := ulid.MustNew(400, nil)

	input := []*BlockMeta{
		{ULID: parent1, MinTime: 1000, MaxTime: 2000, Compaction: BlockMetaCompaction{Level: 2, Sources: []ulid.ULID{ulid.MustNew(1, nil), ulid.MustNew(10, nil)}}},
		{ULID: parent2, MinTime: 200, MaxTime: 500, Compaction: BlockMetaCompaction{Level: 1}},
		{ULID: parent3, MinTime: 500, MaxTime: 2500, Compaction: BlockMetaCompaction{Level: 3, Sources: []ulid.ULID{ulid.MustNew(5, nil), ulid.MustNew(6, nil)}}},
		{ULID: parent4, MinTime: 100, MaxTime: 900, Compaction: BlockMetaCompaction{Level: 1}},
	}

	outUlid := ulid.MustNew(1000, nil)
	output := CompactBlockMetas(outUlid, input...)

	expected := &BlockMeta{
		ULID:    outUlid,
		MinTime: 100,
		MaxTime: 2500,
		Stats:   BlockStats{},
		Compaction: BlockMetaCompaction{
			Level:   4,
			Sources: []ulid.ULID{ulid.MustNew(1, nil), ulid.MustNew(5, nil), ulid.MustNew(6, nil), ulid.MustNew(10, nil)},
			Parents: []BlockDesc{
				{ULID: parent1, MinTime: 1000, MaxTime: 2000},
				{ULID: parent2, MinTime: 200, MaxTime: 500},
				{ULID: parent3, MinTime: 500, MaxTime: 2500},
				{ULID: parent4, MinTime: 100, MaxTime: 900},
			},
		},
	}
	require.Equal(t, expected, output)
}

func TestLeveledCompactor_plan_overlapping_disabled(t *testing.T) {
	// This mimics our default ExponentialBlockRanges with min block size equals to 20.
	compactor, err := NewLeveledCompactor(context.Background(), nil, nil, []int64{
		20,
		60,
		180,
		540,
		1620,
	}, nil, nil, false)
	require.NoError(t, err)

	cases := map[string]struct {
		metas    []dirMeta
		expected []string
	}{
		"Outside Range": {
			metas: []dirMeta{
				metaRange("1", 0, 20, nil),
			},
			expected: nil,
		},
		"We should wait for four blocks of size 20 to appear before compacting.": {
			metas: []dirMeta{
				metaRange("1", 0, 20, nil),
				metaRange("2", 20, 40, nil),
			},
			expected: nil,
		},
		`We should wait for a next block of size 20 to appear before compacting
		the existing ones. We have three, but we ignore the fresh one from WAl`: {
			metas: []dirMeta{
				metaRange("1", 0, 20, nil),
				metaRange("2", 20, 40, nil),
				metaRange("3", 40, 60, nil),
			},
			expected: nil,
		},
		"Block to fill the entire parent range appeared – should be compacted": {
			metas: []dirMeta{
				metaRange("1", 0, 20, nil),
				metaRange("2", 20, 40, nil),
				metaRange("3", 40, 60, nil),
				metaRange("4", 60, 80, nil),
			},
			expected: []string{"1", "2", "3"},
		},
		`Block for the next parent range appeared with gap with size 20. Nothing will happen in the first one
		anymore but we ignore fresh one still, so no compaction`: {
			metas: []dirMeta{
				metaRange("1", 0, 20, nil),
				metaRange("2", 20, 40, nil),
				metaRange("3", 60, 80, nil),
			},
			expected: nil,
		},
		`Block for the next parent range appeared, and we have a gap with size 20 between second and third block.
		We will not get this missed gap anymore and we should compact just these two.`: {
			metas: []dirMeta{
				metaRange("1", 0, 20, nil),
				metaRange("2", 20, 40, nil),
				metaRange("3", 60, 80, nil),
				metaRange("4", 80, 100, nil),
			},
			expected: []string{"1", "2"},
		},
		"We have 20, 20, 20, 60, 60 range blocks. '5' is marked as fresh one": {
			metas: []dirMeta{
				metaRange("1", 0, 20, nil),
				metaRange("2", 20, 40, nil),
				metaRange("3", 40, 60, nil),
				metaRange("4", 60, 120, nil),
				metaRange("5", 120, 180, nil),
			},
			expected: []string{"1", "2", "3"},
		},
		"We have 20, 60, 20, 60, 240 range blocks. We can compact 20 + 60 + 60": {
			metas: []dirMeta{
				metaRange("2", 20, 40, nil),
				metaRange("4", 60, 120, nil),
				metaRange("5", 960, 980, nil), // Fresh one.
				metaRange("6", 120, 180, nil),
				metaRange("7", 720, 960, nil),
			},
			expected: []string{"2", "4", "6"},
		},
		"Do not select large blocks that have many tombstones when there is no fresh block": {
			metas: []dirMeta{
				metaRange("1", 0, 540, &BlockStats{
					NumSeries:     10,
					NumTombstones: 3,
				}),
			},
			expected: nil,
		},
		"Select large blocks that have many tombstones when fresh appears": {
			metas: []dirMeta{
				metaRange("1", 0, 540, &BlockStats{
					NumSeries:     10,
					NumTombstones: 3,
				}),
				metaRange("2", 540, 560, nil),
			},
			expected: []string{"1"},
		},
		"For small blocks, do not compact tombstones, even when fresh appears.": {
			metas: []dirMeta{
				metaRange("1", 0, 60, &BlockStats{
					NumSeries:     10,
					NumTombstones: 3,
				}),
				metaRange("2", 60, 80, nil),
			},
			expected: nil,
		},
		`Regression test: we were stuck in a compact loop where we always recompacted
		the same block when tombstones and series counts were zero`: {
			metas: []dirMeta{
				metaRange("1", 0, 540, &BlockStats{
					NumSeries:     0,
					NumTombstones: 0,
				}),
				metaRange("2", 540, 560, nil),
			},
			expected: nil,
		},
		`Regression test: we were wrongly assuming that new block is fresh from WAL when its ULID is newest.
		We need to actually look on max time instead.
		With previous, wrong approach "8" block was ignored, so we were wrongly compacting 5 and 7 and introducing
		block overlaps`: {
			metas: []dirMeta{
				metaRange("5", 0, 360, nil),
				metaRange("6", 540, 560, nil), // Fresh one.
				metaRange("7", 360, 420, nil),
				metaRange("8", 420, 540, nil),
			},
			expected: []string{"7", "8"},
		},
		// |--------------|
		//               |----------------|
		//                                |--------------|
		"Overlapping blocks 1": {
			metas: []dirMeta{
				metaRange("1", 0, 20, nil),
				metaRange("2", 19, 40, nil),
				metaRange("3", 40, 60, nil),
			},
			expected: nil,
		},
		// |--------------|
		//                |--------------|
		//                        |--------------|
		"Overlapping blocks 2": {
			metas: []dirMeta{
				metaRange("1", 0, 20, nil),
				metaRange("2", 20, 40, nil),
				metaRange("3", 30, 50, nil),
			},
			expected: nil,
		},
		// |--------------|
		//         |---------------------|
		//                       |--------------|
		"Overlapping blocks 3": {
			metas: []dirMeta{
				metaRange("1", 0, 20, nil),
				metaRange("2", 10, 40, nil),
				metaRange("3", 30, 50, nil),
			},
			expected: nil,
		},
		// |--------------|
		//               |--------------------------------|
		//                |--------------|
		//                               |--------------|
		"Overlapping blocks 4": {
			metas: []dirMeta{
				metaRange("5", 0, 360, nil),
				metaRange("6", 340, 560, nil),
				metaRange("7", 360, 420, nil),
				metaRange("8", 420, 540, nil),
			},
			expected: nil,
		},
		// |--------------|
		//               |--------------|
		//                                            |--------------|
		//                                                          |--------------|
		"Overlapping blocks 5": {
			metas: []dirMeta{
				metaRange("1", 0, 10, nil),
				metaRange("2", 9, 20, nil),
				metaRange("3", 30, 40, nil),
				metaRange("4", 39, 50, nil),
			},
			expected: nil,
		},
	}

	for title, c := range cases {
		if !t.Run(title, func(t *testing.T) {
			res, err := compactor.plan(c.metas)
			require.NoError(t, err)
			require.Equal(t, c.expected, res)
		}) {
			return
		}
	}
}<|MERGE_RESOLUTION|>--- conflicted
+++ resolved
@@ -1694,25 +1694,14 @@
 			// A float only series.
 			appendFloat(series4, 100, 102, &exp4)
 
-<<<<<<< HEAD
-	// Compaction.
-	mint := head.MinTime()
-	maxt := head.MaxTime() + 1 // Block intervals are half-open: [b.MinTime, b.MaxTime).
-	compactor, err := NewLeveledCompactor(context.Background(), nil, nil, []int64{DefaultBlockDuration}, chunkenc.NewPool(), nil, true)
-	require.NoError(t, err)
-	id, err := compactor.Write(head.opts.ChunkDirRoot, head, mint, maxt, nil)
-	require.NoError(t, err)
-	require.NotEqual(t, ulid.ULID{}, id)
-=======
 			// Compaction.
 			mint := head.MinTime()
 			maxt := head.MaxTime() + 1 // Block intervals are half-open: [b.MinTime, b.MaxTime).
-			compactor, err := NewLeveledCompactor(context.Background(), nil, nil, []int64{DefaultBlockDuration}, chunkenc.NewPool(), nil)
+			compactor, err := NewLeveledCompactor(context.Background(), nil, nil, []int64{DefaultBlockDuration}, chunkenc.NewPool(), nil, true)
 			require.NoError(t, err)
 			id, err := compactor.Write(head.opts.ChunkDirRoot, head, mint, maxt, nil)
 			require.NoError(t, err)
 			require.NotEqual(t, ulid.ULID{}, id)
->>>>>>> 57cab58c
 
 			// Open the block and query it and check the histograms.
 			block, err := OpenBlock(nil, path.Join(head.opts.ChunkDirRoot, id.String()), nil)
