// Copyright 2017 The Prometheus Authors
// Licensed under the Apache License, Version 2.0 (the "License");
// you may not use this file except in compliance with the License.
// You may obtain a copy of the License at
//
// http://www.apache.org/licenses/LICENSE-2.0
//
// Unless required by applicable law or agreed to in writing, software
// distributed under the License is distributed on an "AS IS" BASIS,
// WITHOUT WARRANTIES OR CONDITIONS OF ANY KIND, either express or implied.
// See the License for the specific language governing permissions and
// limitations under the License.

package tsdb

import (
	"context"
	crand "crypto/rand"
	"fmt"
	"math"
	"math/rand"
	"os"
	"path"
	"path/filepath"
	"sync"
	"testing"
	"time"

	"github.com/go-kit/log"
	"github.com/oklog/ulid"
	"github.com/pkg/errors"
	prom_testutil "github.com/prometheus/client_golang/prometheus/testutil"
	"github.com/stretchr/testify/require"
	"golang.org/x/sync/semaphore"

	"github.com/prometheus/prometheus/model/histogram"
	"github.com/prometheus/prometheus/model/labels"
	"github.com/prometheus/prometheus/storage"
	"github.com/prometheus/prometheus/tsdb/chunkenc"
	"github.com/prometheus/prometheus/tsdb/chunks"
	"github.com/prometheus/prometheus/tsdb/fileutil"
	"github.com/prometheus/prometheus/tsdb/index"
	"github.com/prometheus/prometheus/tsdb/tombstones"
	"github.com/prometheus/prometheus/tsdb/tsdbutil"
)

func TestSplitByRange(t *testing.T) {
	cases := []struct {
		trange int64
		ranges [][2]int64
		output [][][2]int64
	}{
		{
			trange: 60,
			ranges: [][2]int64{{0, 10}},
			output: [][][2]int64{
				{{0, 10}},
			},
		},
		{
			trange: 60,
			ranges: [][2]int64{{0, 60}},
			output: [][][2]int64{
				{{0, 60}},
			},
		},
		{
			trange: 60,
			ranges: [][2]int64{{0, 10}, {9, 15}, {30, 60}},
			output: [][][2]int64{
				{{0, 10}, {9, 15}, {30, 60}},
			},
		},
		{
			trange: 60,
			ranges: [][2]int64{{70, 90}, {125, 130}, {130, 180}, {1000, 1001}},
			output: [][][2]int64{
				{{70, 90}},
				{{125, 130}, {130, 180}},
				{{1000, 1001}},
			},
		},
		// Mis-aligned or too-large blocks are ignored.
		{
			trange: 60,
			ranges: [][2]int64{{50, 70}, {70, 80}},
			output: [][][2]int64{
				{{70, 80}},
			},
		},
		{
			trange: 72,
			ranges: [][2]int64{{0, 144}, {144, 216}, {216, 288}},
			output: [][][2]int64{
				{{144, 216}},
				{{216, 288}},
			},
		},
		// Various awkward edge cases easy to hit with negative numbers.
		{
			trange: 60,
			ranges: [][2]int64{{-10, -5}},
			output: [][][2]int64{
				{{-10, -5}},
			},
		},
		{
			trange: 60,
			ranges: [][2]int64{{-60, -50}, {-10, -5}},
			output: [][][2]int64{
				{{-60, -50}, {-10, -5}},
			},
		},
		{
			trange: 60,
			ranges: [][2]int64{{-60, -50}, {-10, -5}, {0, 15}},
			output: [][][2]int64{
				{{-60, -50}, {-10, -5}},
				{{0, 15}},
			},
		},
	}

	for _, c := range cases {
		// Transform input range tuples into dirMetas.
		blocks := make([]dirMeta, 0, len(c.ranges))
		for _, r := range c.ranges {
			blocks = append(blocks, dirMeta{
				meta: &BlockMeta{
					MinTime: r[0],
					MaxTime: r[1],
				},
			})
		}

		// Transform output range tuples into dirMetas.
		exp := make([][]dirMeta, len(c.output))
		for i, group := range c.output {
			for _, r := range group {
				exp[i] = append(exp[i], dirMeta{
					meta: &BlockMeta{MinTime: r[0], MaxTime: r[1]},
				})
			}
		}

		require.Equal(t, exp, splitByRange(blocks, c.trange))
	}
}

// See https://github.com/prometheus/prometheus/issues/3064
func TestNoPanicFor0Tombstones(t *testing.T) {
	metas := []dirMeta{
		{
			dir: "1",
			meta: &BlockMeta{
				MinTime: 0,
				MaxTime: 100,
			},
		},
		{
			dir: "2",
			meta: &BlockMeta{
				MinTime: 101,
				MaxTime: 200,
			},
		},
	}

	c, err := NewLeveledCompactor(context.Background(), nil, nil, []int64{50}, nil, nil, true)
	require.NoError(t, err)

	c.plan(metas)
}

func TestLeveledCompactor_plan(t *testing.T) {
	// This mimics our default ExponentialBlockRanges with min block size equals to 20.
	compactor, err := NewLeveledCompactor(context.Background(), nil, nil, []int64{
		20,
		60,
		180,
		540,
		1620,
	}, nil, nil, true)
	require.NoError(t, err)

	cases := map[string]struct {
		metas    []dirMeta
		expected []string
	}{
		"Outside Range": {
			metas: []dirMeta{
				metaRange("1", 0, 20, nil),
			},
			expected: nil,
		},
		"We should wait for four blocks of size 20 to appear before compacting.": {
			metas: []dirMeta{
				metaRange("1", 0, 20, nil),
				metaRange("2", 20, 40, nil),
			},
			expected: nil,
		},
		`We should wait for a next block of size 20 to appear before compacting
		the existing ones. We have three, but we ignore the fresh one from WAl`: {
			metas: []dirMeta{
				metaRange("1", 0, 20, nil),
				metaRange("2", 20, 40, nil),
				metaRange("3", 40, 60, nil),
			},
			expected: nil,
		},
		"Block to fill the entire parent range appeared – should be compacted": {
			metas: []dirMeta{
				metaRange("1", 0, 20, nil),
				metaRange("2", 20, 40, nil),
				metaRange("3", 40, 60, nil),
				metaRange("4", 60, 80, nil),
			},
			expected: []string{"1", "2", "3"},
		},
		`Block for the next parent range appeared with gap with size 20. Nothing will happen in the first one
		anymore but we ignore fresh one still, so no compaction`: {
			metas: []dirMeta{
				metaRange("1", 0, 20, nil),
				metaRange("2", 20, 40, nil),
				metaRange("3", 60, 80, nil),
			},
			expected: nil,
		},
		`Block for the next parent range appeared, and we have a gap with size 20 between second and third block.
		We will not get this missed gap anymore and we should compact just these two.`: {
			metas: []dirMeta{
				metaRange("1", 0, 20, nil),
				metaRange("2", 20, 40, nil),
				metaRange("3", 60, 80, nil),
				metaRange("4", 80, 100, nil),
			},
			expected: []string{"1", "2"},
		},
		"We have 20, 20, 20, 60, 60 range blocks. '5' is marked as fresh one": {
			metas: []dirMeta{
				metaRange("1", 0, 20, nil),
				metaRange("2", 20, 40, nil),
				metaRange("3", 40, 60, nil),
				metaRange("4", 60, 120, nil),
				metaRange("5", 120, 180, nil),
			},
			expected: []string{"1", "2", "3"},
		},
		"We have 20, 60, 20, 60, 240 range blocks. We can compact 20 + 60 + 60": {
			metas: []dirMeta{
				metaRange("2", 20, 40, nil),
				metaRange("4", 60, 120, nil),
				metaRange("5", 960, 980, nil), // Fresh one.
				metaRange("6", 120, 180, nil),
				metaRange("7", 720, 960, nil),
			},
			expected: []string{"2", "4", "6"},
		},
		"Do not select large blocks that have many tombstones when there is no fresh block": {
			metas: []dirMeta{
				metaRange("1", 0, 540, &BlockStats{
					NumSeries:     10,
					NumTombstones: 3,
				}),
			},
			expected: nil,
		},
		"Select large blocks that have many tombstones when fresh appears": {
			metas: []dirMeta{
				metaRange("1", 0, 540, &BlockStats{
					NumSeries:     10,
					NumTombstones: 3,
				}),
				metaRange("2", 540, 560, nil),
			},
			expected: []string{"1"},
		},
		"For small blocks, do not compact tombstones, even when fresh appears.": {
			metas: []dirMeta{
				metaRange("1", 0, 60, &BlockStats{
					NumSeries:     10,
					NumTombstones: 3,
				}),
				metaRange("2", 60, 80, nil),
			},
			expected: nil,
		},
		`Regression test: we were stuck in a compact loop where we always recompacted
		the same block when tombstones and series counts were zero`: {
			metas: []dirMeta{
				metaRange("1", 0, 540, &BlockStats{
					NumSeries:     0,
					NumTombstones: 0,
				}),
				metaRange("2", 540, 560, nil),
			},
			expected: nil,
		},
		`Regression test: we were wrongly assuming that new block is fresh from WAL when its ULID is newest.
		We need to actually look on max time instead.

		With previous, wrong approach "8" block was ignored, so we were wrongly compacting 5 and 7 and introducing
		block overlaps`: {
			metas: []dirMeta{
				metaRange("5", 0, 360, nil),
				metaRange("6", 540, 560, nil), // Fresh one.
				metaRange("7", 360, 420, nil),
				metaRange("8", 420, 540, nil),
			},
			expected: []string{"7", "8"},
		},
		// |--------------|
		//               |----------------|
		//                                |--------------|
		"Overlapping blocks 1": {
			metas: []dirMeta{
				metaRange("1", 0, 20, nil),
				metaRange("2", 19, 40, nil),
				metaRange("3", 40, 60, nil),
			},
			expected: []string{"1", "2"},
		},
		// |--------------|
		//                |--------------|
		//                        |--------------|
		"Overlapping blocks 2": {
			metas: []dirMeta{
				metaRange("1", 0, 20, nil),
				metaRange("2", 20, 40, nil),
				metaRange("3", 30, 50, nil),
			},
			expected: []string{"2", "3"},
		},
		// |--------------|
		//         |---------------------|
		//                       |--------------|
		"Overlapping blocks 3": {
			metas: []dirMeta{
				metaRange("1", 0, 20, nil),
				metaRange("2", 10, 40, nil),
				metaRange("3", 30, 50, nil),
			},
			expected: []string{"1", "2", "3"},
		},
		// |--------------|
		//               |--------------------------------|
		//                |--------------|
		//                               |--------------|
		"Overlapping blocks 4": {
			metas: []dirMeta{
				metaRange("5", 0, 360, nil),
				metaRange("6", 340, 560, nil),
				metaRange("7", 360, 420, nil),
				metaRange("8", 420, 540, nil),
			},
			expected: []string{"5", "6", "7", "8"},
		},
		// |--------------|
		//               |--------------|
		//                                            |--------------|
		//                                                          |--------------|
		"Overlapping blocks 5": {
			metas: []dirMeta{
				metaRange("1", 0, 10, nil),
				metaRange("2", 9, 20, nil),
				metaRange("3", 30, 40, nil),
				metaRange("4", 39, 50, nil),
			},
			expected: []string{"1", "2"},
		},
	}

	for title, c := range cases {
		if !t.Run(title, func(t *testing.T) {
			res, err := compactor.plan(c.metas)
			require.NoError(t, err)
			require.Equal(t, c.expected, res)
		}) {
			return
		}
	}
}

func TestRangeWithFailedCompactionWontGetSelected(t *testing.T) {
	compactor, err := NewLeveledCompactor(context.Background(), nil, nil, []int64{
		20,
		60,
		240,
		720,
		2160,
	}, nil, nil, true)
	require.NoError(t, err)

	cases := []struct {
		metas []dirMeta
	}{
		{
			metas: []dirMeta{
				metaRange("1", 0, 20, nil),
				metaRange("2", 20, 40, nil),
				metaRange("3", 40, 60, nil),
				metaRange("4", 60, 80, nil),
			},
		},
		{
			metas: []dirMeta{
				metaRange("1", 0, 20, nil),
				metaRange("2", 20, 40, nil),
				metaRange("3", 60, 80, nil),
				metaRange("4", 80, 100, nil),
			},
		},
		{
			metas: []dirMeta{
				metaRange("1", 0, 20, nil),
				metaRange("2", 20, 40, nil),
				metaRange("3", 40, 60, nil),
				metaRange("4", 60, 120, nil),
				metaRange("5", 120, 180, nil),
				metaRange("6", 180, 200, nil),
			},
		},
	}

	for _, c := range cases {
		c.metas[1].meta.Compaction.Failed = true
		res, err := compactor.plan(c.metas)
		require.NoError(t, err)

		require.Equal(t, []string(nil), res)
	}
}

func TestCompactionFailWillCleanUpTempDir(t *testing.T) {
	compactor, err := NewLeveledCompactorWithChunkSize(context.Background(), nil, log.NewNopLogger(), []int64{
		20,
		60,
		240,
		720,
		2160,
	}, nil, chunks.DefaultChunkSegmentSize, nil, true)
	require.NoError(t, err)

	tmpdir := t.TempDir()

	shardedBlocks := []shardedBlock{
		{meta: &BlockMeta{ULID: ulid.MustNew(ulid.Now(), crand.Reader)}},
		{meta: &BlockMeta{ULID: ulid.MustNew(ulid.Now(), crand.Reader)}},
		{meta: &BlockMeta{ULID: ulid.MustNew(ulid.Now(), crand.Reader)}},
	}

	require.Error(t, compactor.write(tmpdir, shardedBlocks, erringBReader{}))

	// We rely on the fact that blockDir and tmpDir will be updated by compactor.write.
	for _, b := range shardedBlocks {
		require.NotEmpty(t, b.tmpDir)
		_, err = os.Stat(b.tmpDir)
		require.True(t, os.IsNotExist(err), "tmp directory is not cleaned up")

		require.NotEmpty(t, b.blockDir)
		_, err = os.Stat(b.blockDir)
		require.True(t, os.IsNotExist(err), "block directory is not cleaned up")
	}
}

func metaRange(name string, mint, maxt int64, stats *BlockStats) dirMeta {
	meta := &BlockMeta{MinTime: mint, MaxTime: maxt}
	if stats != nil {
		meta.Stats = *stats
	}
	return dirMeta{
		dir:  name,
		meta: meta,
	}
}

type erringBReader struct{}

func (erringBReader) Index() (IndexReader, error)            { return nil, errors.New("index") }
func (erringBReader) Chunks() (ChunkReader, error)           { return nil, errors.New("chunks") }
func (erringBReader) Tombstones() (tombstones.Reader, error) { return nil, errors.New("tombstones") }
func (erringBReader) Meta() BlockMeta                        { return BlockMeta{} }
func (erringBReader) Size() int64                            { return 0 }

type nopChunkWriter struct{}

func (nopChunkWriter) WriteChunks(chunks ...chunks.Meta) error { return nil }
func (nopChunkWriter) Close() error                            { return nil }

func samplesForRange(minTime, maxTime int64, maxSamplesPerChunk int) (ret [][]sample) {
	var curr []sample
	for i := minTime; i <= maxTime; i++ {
		curr = append(curr, sample{t: i})
		if len(curr) >= maxSamplesPerChunk {
			ret = append(ret, curr)
			curr = []sample{}
		}
	}
	if len(curr) > 0 {
		ret = append(ret, curr)
	}
	return ret
}

func TestCompaction_CompactWithSplitting(t *testing.T) {
	seriesCounts := []int{10, 1234}
	shardCounts := []uint64{1, 13}

	for _, series := range seriesCounts {
		dir, err := os.MkdirTemp("", "compact")
		require.NoError(t, err)
		defer func() {
			require.NoError(t, os.RemoveAll(dir))
		}()

		ranges := [][2]int64{{0, 5000}, {3000, 8000}, {6000, 11000}, {9000, 14000}}

		// Generate blocks.
		var blockDirs []string
		var openBlocks []*Block

		for _, r := range ranges {
			block, err := OpenBlock(nil, createBlock(t, dir, genSeries(series, 10, r[0], r[1])), nil)
			require.NoError(t, err)
			defer func() {
				require.NoError(t, block.Close())
			}()

			openBlocks = append(openBlocks, block)
			blockDirs = append(blockDirs, block.Dir())
		}

		for _, shardCount := range shardCounts {
			t.Run(fmt.Sprintf("series=%d, shards=%d", series, shardCount), func(t *testing.T) {
				c, err := NewLeveledCompactorWithChunkSize(context.Background(), nil, log.NewNopLogger(), []int64{0}, nil, chunks.DefaultChunkSegmentSize, nil, true)
				require.NoError(t, err)

				blockIDs, err := c.CompactWithSplitting(dir, blockDirs, openBlocks, shardCount)

				require.NoError(t, err)
				require.Equal(t, shardCount, uint64(len(blockIDs)))

				// Verify resulting blocks. We will iterate over all series in all blocks, and check two things:
				// 1) Make sure that each series in the block belongs to the block (based on sharding).
				// 2) Verify that total number of series over all blocks is correct.
				totalSeries := uint64(0)

				ts := uint64(0)
				for shardIndex, blockID := range blockIDs {
					// Some blocks may be empty, they will have zero block ID.
					if blockID == (ulid.ULID{}) {
						continue
					}

					// All blocks have the same timestamp.
					if ts == 0 {
						ts = blockID.Time()
					} else {
						require.Equal(t, ts, blockID.Time())
					}

					// Symbols found in series.
					seriesSymbols := map[string]struct{}{}

					// We always expect to find "" symbol in the symbols table even if it's not in the series.
					// Head compaction always includes it, and then it survives additional non-sharded compactions.
					// Our splitting compaction preserves it too.
					seriesSymbols[""] = struct{}{}

					block, err := OpenBlock(log.NewNopLogger(), filepath.Join(dir, blockID.String()), nil)
					require.NoError(t, err)

					defer func() {
						require.NoError(t, block.Close())
					}()

					totalSeries += block.Meta().Stats.NumSeries

					idxr, err := block.Index()
					require.NoError(t, err)

					defer func() {
						require.NoError(t, idxr.Close())
					}()

					k, v := index.AllPostingsKey()
					p, err := idxr.Postings(k, v)
					require.NoError(t, err)

					var lbls labels.ScratchBuilder
					for p.Next() {
						ref := p.At()
						require.NoError(t, idxr.Series(ref, &lbls, nil))

						require.Equal(t, uint64(shardIndex), labels.StableHash(lbls.Labels())%shardCount)

						// Collect all symbols used by series.
						lbls.Labels().Range(func(l labels.Label) {
							seriesSymbols[l.Name] = struct{}{}
							seriesSymbols[l.Value] = struct{}{}
						})
					}
					require.NoError(t, p.Err())

					// Check that all symbols in symbols table are actually used by series.
					symIt := idxr.Symbols()
					for symIt.Next() {
						w := symIt.At()
						_, ok := seriesSymbols[w]
						require.True(t, ok, "not found in series: '%s'", w)
						delete(seriesSymbols, w)
					}

					// Check that symbols table covered all symbols found from series.
					require.Equal(t, 0, len(seriesSymbols))
				}

				require.Equal(t, uint64(series), totalSeries)

				// Source blocks are *not* deletable.
				for _, b := range openBlocks {
					require.False(t, b.meta.Compaction.Deletable)
				}
			})
		}
	}
}

func TestCompaction_CompactEmptyBlocks(t *testing.T) {
	dir, err := os.MkdirTemp("", "compact")
	require.NoError(t, err)
	defer func() {
		require.NoError(t, os.RemoveAll(dir))
	}()

	ranges := [][2]int64{{0, 5000}, {3000, 8000}, {6000, 11000}, {9000, 14000}}

	// Generate blocks.
	var blockDirs []string

	for _, r := range ranges {
		// Generate blocks using index and chunk writer. CreateBlock would not return valid block for 0 series.
		id := ulid.MustNew(ulid.Now(), crand.Reader)
		m := &BlockMeta{
			ULID:       id,
			MinTime:    r[0],
			MaxTime:    r[1],
			Compaction: BlockMetaCompaction{Level: 1, Sources: []ulid.ULID{id}},
			Version:    metaVersion1,
		}

		bdir := filepath.Join(dir, id.String())
		require.NoError(t, os.Mkdir(bdir, 0o777))
		require.NoError(t, os.Mkdir(chunkDir(bdir), 0o777))

		_, err := writeMetaFile(log.NewNopLogger(), bdir, m)
		require.NoError(t, err)

		iw, err := index.NewWriter(context.Background(), filepath.Join(bdir, indexFilename))
		require.NoError(t, err)

		require.NoError(t, iw.AddSymbol("hello"))
		require.NoError(t, iw.AddSymbol("world"))
		require.NoError(t, iw.Close())

		blockDirs = append(blockDirs, bdir)
	}

	c, err := NewLeveledCompactorWithChunkSize(context.Background(), nil, log.NewNopLogger(), []int64{0}, nil, chunks.DefaultChunkSegmentSize, nil, true)
	require.NoError(t, err)

	blockIDs, err := c.CompactWithSplitting(dir, blockDirs, nil, 5)
	require.NoError(t, err)

	// There are no output blocks.
	for _, b := range blockIDs {
		require.Equal(t, ulid.ULID{}, b)
	}

	// All source blocks are now marked for deletion.
	for _, b := range blockDirs {
		meta, _, err := readMetaFile(b)
		require.NoError(t, err)
		require.True(t, meta.Compaction.Deletable)
	}
}

func TestCompaction_populateBlock(t *testing.T) {
	for _, tc := range []struct {
		title              string
		inputSeriesSamples [][]seriesSamples
		compactMinTime     int64
		compactMaxTime     int64 // When not defined the test runner sets a default of math.MaxInt64.
		expSeriesSamples   []seriesSamples
		expErr             error
	}{
		{
			title:              "Populate block from empty input should return error.",
			inputSeriesSamples: [][]seriesSamples{},
			expErr:             errors.New("cannot populate block(s) from no readers"),
		},
		{
			// Populate from single block without chunks. We expect these kind of series being ignored.
			inputSeriesSamples: [][]seriesSamples{
				{{lset: map[string]string{"a": "b"}}},
			},
		},
		{
			title: "Populate from single block. We expect the same samples at the output.",
			inputSeriesSamples: [][]seriesSamples{
				{
					{
						lset:   map[string]string{"a": "b"},
						chunks: [][]sample{{{t: 0}, {t: 10}}, {{t: 11}, {t: 20}}},
					},
				},
			},
			expSeriesSamples: []seriesSamples{
				{
					lset:   map[string]string{"a": "b"},
					chunks: [][]sample{{{t: 0}, {t: 10}}, {{t: 11}, {t: 20}}},
				},
			},
		},
		{
			title: "Populate from two blocks.",
			inputSeriesSamples: [][]seriesSamples{
				{
					{
						lset:   map[string]string{"a": "b"},
						chunks: [][]sample{{{t: 0}, {t: 10}}, {{t: 11}, {t: 20}}},
					},
					{
						lset:   map[string]string{"a": "c"},
						chunks: [][]sample{{{t: 1}, {t: 9}}, {{t: 10}, {t: 19}}},
					},
					{
						// no-chunk series should be dropped.
						lset: map[string]string{"a": "empty"},
					},
				},
				{
					{
						lset:   map[string]string{"a": "b"},
						chunks: [][]sample{{{t: 21}, {t: 30}}},
					},
					{
						lset:   map[string]string{"a": "c"},
						chunks: [][]sample{{{t: 40}, {t: 45}}},
					},
				},
			},
			expSeriesSamples: []seriesSamples{
				{
					lset:   map[string]string{"a": "b"},
					chunks: [][]sample{{{t: 0}, {t: 10}}, {{t: 11}, {t: 20}}, {{t: 21}, {t: 30}}},
				},
				{
					lset:   map[string]string{"a": "c"},
					chunks: [][]sample{{{t: 1}, {t: 9}}, {{t: 10}, {t: 19}}, {{t: 40}, {t: 45}}},
				},
			},
		},
		{
			title: "Populate from two blocks; chunks with negative time.",
			inputSeriesSamples: [][]seriesSamples{
				{
					{
						lset:   map[string]string{"a": "b"},
						chunks: [][]sample{{{t: 0}, {t: 10}}, {{t: 11}, {t: 20}}},
					},
					{
						lset:   map[string]string{"a": "c"},
						chunks: [][]sample{{{t: -11}, {t: -9}}, {{t: 10}, {t: 19}}},
					},
					{
						// no-chunk series should be dropped.
						lset: map[string]string{"a": "empty"},
					},
				},
				{
					{
						lset:   map[string]string{"a": "b"},
						chunks: [][]sample{{{t: 21}, {t: 30}}},
					},
					{
						lset:   map[string]string{"a": "c"},
						chunks: [][]sample{{{t: 40}, {t: 45}}},
					},
				},
			},
			compactMinTime: -11,
			expSeriesSamples: []seriesSamples{
				{
					lset:   map[string]string{"a": "b"},
					chunks: [][]sample{{{t: 0}, {t: 10}}, {{t: 11}, {t: 20}}, {{t: 21}, {t: 30}}},
				},
				{
					lset:   map[string]string{"a": "c"},
					chunks: [][]sample{{{t: -11}, {t: -9}}, {{t: 10}, {t: 19}}, {{t: 40}, {t: 45}}},
				},
			},
		},
		{
			title: "Populate from two blocks showing that order is maintained.",
			inputSeriesSamples: [][]seriesSamples{
				{
					{
						lset:   map[string]string{"a": "b"},
						chunks: [][]sample{{{t: 0}, {t: 10}}, {{t: 11}, {t: 20}}},
					},
					{
						lset:   map[string]string{"a": "c"},
						chunks: [][]sample{{{t: 1}, {t: 9}}, {{t: 10}, {t: 19}}},
					},
				},
				{
					{
						lset:   map[string]string{"a": "b"},
						chunks: [][]sample{{{t: 21}, {t: 30}}},
					},
					{
						lset:   map[string]string{"a": "c"},
						chunks: [][]sample{{{t: 40}, {t: 45}}},
					},
				},
			},
			expSeriesSamples: []seriesSamples{
				{
					lset:   map[string]string{"a": "b"},
					chunks: [][]sample{{{t: 0}, {t: 10}}, {{t: 11}, {t: 20}}, {{t: 21}, {t: 30}}},
				},
				{
					lset:   map[string]string{"a": "c"},
					chunks: [][]sample{{{t: 1}, {t: 9}}, {{t: 10}, {t: 19}}, {{t: 40}, {t: 45}}},
				},
			},
		},
		{
			title: "Populate from two blocks showing that order of series is sorted.",
			inputSeriesSamples: [][]seriesSamples{
				{
					{
						lset:   map[string]string{"a": "4"},
						chunks: [][]sample{{{t: 5}, {t: 7}}},
					},
					{
						lset:   map[string]string{"a": "3"},
						chunks: [][]sample{{{t: 5}, {t: 6}}},
					},
					{
						lset:   map[string]string{"a": "same"},
						chunks: [][]sample{{{t: 1}, {t: 4}}},
					},
				},
				{
					{
						lset:   map[string]string{"a": "2"},
						chunks: [][]sample{{{t: 1}, {t: 3}}},
					},
					{
						lset:   map[string]string{"a": "1"},
						chunks: [][]sample{{{t: 1}, {t: 2}}},
					},
					{
						lset:   map[string]string{"a": "same"},
						chunks: [][]sample{{{t: 5}, {t: 8}}},
					},
				},
			},
			expSeriesSamples: []seriesSamples{
				{
					lset:   map[string]string{"a": "1"},
					chunks: [][]sample{{{t: 1}, {t: 2}}},
				},
				{
					lset:   map[string]string{"a": "2"},
					chunks: [][]sample{{{t: 1}, {t: 3}}},
				},
				{
					lset:   map[string]string{"a": "3"},
					chunks: [][]sample{{{t: 5}, {t: 6}}},
				},
				{
					lset:   map[string]string{"a": "4"},
					chunks: [][]sample{{{t: 5}, {t: 7}}},
				},
				{
					lset:   map[string]string{"a": "same"},
					chunks: [][]sample{{{t: 1}, {t: 4}}, {{t: 5}, {t: 8}}},
				},
			},
		},
		{
			title: "Populate from two blocks 1:1 duplicated chunks; with negative timestamps.",
			inputSeriesSamples: [][]seriesSamples{
				{
					{
						lset:   map[string]string{"a": "1"},
						chunks: [][]sample{{{t: 1}, {t: 2}}, {{t: 3}, {t: 4}}},
					},
					{
						lset:   map[string]string{"a": "2"},
						chunks: [][]sample{{{t: -3}, {t: -2}}, {{t: 1}, {t: 3}, {t: 4}}, {{t: 5}, {t: 6}}},
					},
				},
				{
					{
						lset:   map[string]string{"a": "1"},
						chunks: [][]sample{{{t: 3}, {t: 4}}},
					},
					{
						lset:   map[string]string{"a": "2"},
						chunks: [][]sample{{{t: 1}, {t: 3}, {t: 4}}, {{t: 7}, {t: 8}}},
					},
				},
			},
			compactMinTime: -3,
			expSeriesSamples: []seriesSamples{
				{
					lset:   map[string]string{"a": "1"},
					chunks: [][]sample{{{t: 1}, {t: 2}}, {{t: 3}, {t: 4}}},
				},
				{
					lset:   map[string]string{"a": "2"},
					chunks: [][]sample{{{t: -3}, {t: -2}}, {{t: 1}, {t: 3}, {t: 4}}, {{t: 5}, {t: 6}}, {{t: 7}, {t: 8}}},
				},
			},
		},
		{
			// This should not happened because head block is making sure the chunks are not crossing block boundaries.
			// We used to return error, but now chunk is trimmed.
			title: "Populate from single block containing chunk outside of compact meta time range.",
			inputSeriesSamples: [][]seriesSamples{
				{
					{
						lset:   map[string]string{"a": "b"},
						chunks: [][]sample{{{t: 1}, {t: 2}}, {{t: 10}, {t: 30}}},
					},
				},
			},
			compactMinTime: 0,
			compactMaxTime: 20,
			expSeriesSamples: []seriesSamples{
				{
					lset:   map[string]string{"a": "b"},
					chunks: [][]sample{{{t: 1}, {t: 2}}, {{t: 10}}},
				},
			},
		},
		{
			// Introduced by https://github.com/prometheus/tsdb/issues/347. We used to return error, but now chunk is trimmed.
			title: "Populate from single block containing extra chunk",
			inputSeriesSamples: [][]seriesSamples{
				{
					{
						lset:   map[string]string{"a": "issue347"},
						chunks: [][]sample{{{t: 1}, {t: 2}}, {{t: 10}, {t: 20}}},
					},
				},
			},
			compactMinTime: 0,
			compactMaxTime: 10,
			expSeriesSamples: []seriesSamples{
				{
					lset:   map[string]string{"a": "issue347"},
					chunks: [][]sample{{{t: 1}, {t: 2}}},
				},
			},
		},
		{
			// Deduplication expected.
			// Introduced by pull/370 and pull/539.
			title: "Populate from two blocks containing duplicated chunk.",
			inputSeriesSamples: [][]seriesSamples{
				{
					{
						lset:   map[string]string{"a": "b"},
						chunks: [][]sample{{{t: 1}, {t: 2}}, {{t: 10}, {t: 20}}},
					},
				},
				{
					{
						lset:   map[string]string{"a": "b"},
						chunks: [][]sample{{{t: 10}, {t: 20}}},
					},
				},
			},
			expSeriesSamples: []seriesSamples{
				{
					lset:   map[string]string{"a": "b"},
					chunks: [][]sample{{{t: 1}, {t: 2}}, {{t: 10}, {t: 20}}},
				},
			},
		},
		{
			// Introduced by https://github.com/prometheus/tsdb/pull/539.
			title: "Populate from three overlapping blocks.",
			inputSeriesSamples: [][]seriesSamples{
				{
					{
						lset:   map[string]string{"a": "overlap-all"},
						chunks: [][]sample{{{t: 19}, {t: 30}}},
					},
					{
						lset:   map[string]string{"a": "overlap-beginning"},
						chunks: [][]sample{{{t: 0}, {t: 5}}},
					},
					{
						lset:   map[string]string{"a": "overlap-ending"},
						chunks: [][]sample{{{t: 21}, {t: 30}}},
					},
				},
				{
					{
						lset:   map[string]string{"a": "overlap-all"},
						chunks: [][]sample{{{t: 0}, {t: 10}, {t: 11}, {t: 20}}},
					},
					{
						lset:   map[string]string{"a": "overlap-beginning"},
						chunks: [][]sample{{{t: 0}, {t: 10}, {t: 12}, {t: 20}}},
					},
					{
						lset:   map[string]string{"a": "overlap-ending"},
						chunks: [][]sample{{{t: 0}, {t: 10}, {t: 13}, {t: 20}}},
					},
				},
				{
					{
						lset:   map[string]string{"a": "overlap-all"},
						chunks: [][]sample{{{t: 27}, {t: 35}}},
					},
					{
						lset:   map[string]string{"a": "overlap-ending"},
						chunks: [][]sample{{{t: 27}, {t: 35}}},
					},
				},
			},
			expSeriesSamples: []seriesSamples{
				{
					lset:   map[string]string{"a": "overlap-all"},
					chunks: [][]sample{{{t: 0}, {t: 10}, {t: 11}, {t: 19}, {t: 20}, {t: 27}, {t: 30}, {t: 35}}},
				},
				{
					lset:   map[string]string{"a": "overlap-beginning"},
					chunks: [][]sample{{{t: 0}, {t: 5}, {t: 10}, {t: 12}, {t: 20}}},
				},
				{
					lset:   map[string]string{"a": "overlap-ending"},
					chunks: [][]sample{{{t: 0}, {t: 10}, {t: 13}, {t: 20}}, {{t: 21}, {t: 27}, {t: 30}, {t: 35}}},
				},
			},
		},
		{
			title: "Populate from three partially overlapping blocks with few full chunks.",
			inputSeriesSamples: [][]seriesSamples{
				{
					{
						lset:   map[string]string{"a": "1", "b": "1"},
						chunks: samplesForRange(0, 659, 120), // 5 chunks and half.
					},
					{
						lset:   map[string]string{"a": "1", "b": "2"},
						chunks: samplesForRange(0, 659, 120),
					},
				},
				{
					{
						lset:   map[string]string{"a": "1", "b": "2"},
						chunks: samplesForRange(480, 1199, 120), // two chunks overlapping with previous, two non overlapping and two overlapping with next block.
					},
					{
						lset:   map[string]string{"a": "1", "b": "3"},
						chunks: samplesForRange(480, 1199, 120),
					},
				},
				{
					{
						lset:   map[string]string{"a": "1", "b": "2"},
						chunks: samplesForRange(960, 1499, 120), // 5 chunks and half.
					},
					{
						lset:   map[string]string{"a": "1", "b": "4"},
						chunks: samplesForRange(960, 1499, 120),
					},
				},
			},
			expSeriesSamples: []seriesSamples{
				{
					lset:   map[string]string{"a": "1", "b": "1"},
					chunks: samplesForRange(0, 659, 120),
				},
				{
					lset:   map[string]string{"a": "1", "b": "2"},
					chunks: samplesForRange(0, 1499, 120),
				},
				{
					lset:   map[string]string{"a": "1", "b": "3"},
					chunks: samplesForRange(480, 1199, 120),
				},
				{
					lset:   map[string]string{"a": "1", "b": "4"},
					chunks: samplesForRange(960, 1499, 120),
				},
			},
		},
		{
			title: "Populate from three partially overlapping blocks with chunks that are expected to merge into single big chunks.",
			inputSeriesSamples: [][]seriesSamples{
				{
					{
						lset:   map[string]string{"a": "1", "b": "2"},
						chunks: [][]sample{{{t: 0}, {t: 6902464}}, {{t: 6961968}, {t: 7080976}}},
					},
				},
				{
					{
						lset:   map[string]string{"a": "1", "b": "2"},
						chunks: [][]sample{{{t: 3600000}, {t: 13953696}}, {{t: 14042952}, {t: 14221464}}},
					},
				},
				{
					{
						lset:   map[string]string{"a": "1", "b": "2"},
						chunks: [][]sample{{{t: 10800000}, {t: 14251232}}, {{t: 14280984}, {t: 14340488}}},
					},
				},
			},
			expSeriesSamples: []seriesSamples{
				{
					lset:   map[string]string{"a": "1", "b": "2"},
					chunks: [][]sample{{{t: 0}, {t: 3600000}, {t: 6902464}, {t: 6961968}, {t: 7080976}, {t: 10800000}, {t: 13953696}, {t: 14042952}, {t: 14221464}, {t: 14251232}}, {{t: 14280984}, {t: 14340488}}},
				},
			},
		},
	} {
		t.Run(tc.title, func(t *testing.T) {
			blocks := make([]BlockReader, 0, len(tc.inputSeriesSamples))
			for _, b := range tc.inputSeriesSamples {
				ir, cr, mint, maxt := createIdxChkReaders(t, b)
				blocks = append(blocks, &mockBReader{ir: ir, cr: cr, mint: mint, maxt: maxt})
			}

			c, err := NewLeveledCompactorWithChunkSize(context.Background(), nil, nil, []int64{0}, nil, chunks.DefaultChunkSegmentSize, nil, true)
			require.NoError(t, err)

			meta := &BlockMeta{
				MinTime: tc.compactMinTime,
				MaxTime: tc.compactMaxTime,
			}
			if meta.MaxTime == 0 {
				meta.MaxTime = math.MaxInt64
			}

			iw := &mockIndexWriter{}
			ob := shardedBlock{meta: meta, indexw: iw, chunkw: nopChunkWriter{}}
			err = c.populateBlock(blocks, meta.MinTime, meta.MaxTime, []shardedBlock{ob})
			if tc.expErr != nil {
				require.Error(t, err)
				require.Equal(t, tc.expErr.Error(), err.Error())
				return
			}
			require.NoError(t, err)

			// Check if response is expected and chunk is valid.
			var raw []seriesSamples
			for _, s := range iw.seriesChunks {
				ss := seriesSamples{lset: s.l.Map()}
				var iter chunkenc.Iterator
				for _, chk := range s.chunks {
					var (
						samples       = make([]sample, 0, chk.Chunk.NumSamples())
						iter          = chk.Chunk.Iterator(iter)
						firstTs int64 = math.MaxInt64
						s       sample
					)
					for iter.Next() == chunkenc.ValFloat {
						s.t, s.v = iter.At()
						if firstTs == math.MaxInt64 {
							firstTs = s.t
						}
						samples = append(samples, s)
					}

					// Check if chunk has correct min, max times.
					require.Equal(t, firstTs, chk.MinTime, "chunk Meta %v does not match the first encoded sample timestamp: %v", chk, firstTs)
					require.Equal(t, s.t, chk.MaxTime, "chunk Meta %v does not match the last encoded sample timestamp %v", chk, s.t)

					require.NoError(t, iter.Err())
					ss.chunks = append(ss.chunks, samples)
				}
				raw = append(raw, ss)
			}
			require.Equal(t, tc.expSeriesSamples, raw)

			// Check if stats are calculated properly.
			s := BlockStats{NumSeries: uint64(len(tc.expSeriesSamples))}
			for _, series := range tc.expSeriesSamples {
				s.NumChunks += uint64(len(series.chunks))
				for _, chk := range series.chunks {
					s.NumSamples += uint64(len(chk))
				}
			}
			require.Equal(t, s, meta.Stats)
		})
	}
}

func BenchmarkCompaction(b *testing.B) {
	cases := []struct {
		ranges         [][2]int64
		compactionType string
	}{
		{
			ranges:         [][2]int64{{0, 100}, {200, 300}, {400, 500}, {600, 700}},
			compactionType: "normal",
		},
		{
			ranges:         [][2]int64{{0, 1000}, {2000, 3000}, {4000, 5000}, {6000, 7000}},
			compactionType: "normal",
		},
		{
			ranges:         [][2]int64{{0, 2000}, {3000, 5000}, {6000, 8000}, {9000, 11000}},
			compactionType: "normal",
		},
		{
			ranges:         [][2]int64{{0, 5000}, {6000, 11000}, {12000, 17000}, {18000, 23000}},
			compactionType: "normal",
		},
		// 40% overlaps.
		{
			ranges:         [][2]int64{{0, 100}, {60, 160}, {120, 220}, {180, 280}},
			compactionType: "vertical",
		},
		{
			ranges:         [][2]int64{{0, 1000}, {600, 1600}, {1200, 2200}, {1800, 2800}},
			compactionType: "vertical",
		},
		{
			ranges:         [][2]int64{{0, 2000}, {1200, 3200}, {2400, 4400}, {3600, 5600}},
			compactionType: "vertical",
		},
		{
			ranges:         [][2]int64{{0, 5000}, {3000, 8000}, {6000, 11000}, {9000, 14000}},
			compactionType: "vertical",
		},
	}

	nSeries := 10000
	for _, c := range cases {
		nBlocks := len(c.ranges)
		b.Run(fmt.Sprintf("type=%s,blocks=%d,series=%d,samplesPerSeriesPerBlock=%d", c.compactionType, nBlocks, nSeries, c.ranges[0][1]-c.ranges[0][0]+1), func(b *testing.B) {
			dir := b.TempDir()
			blockDirs := make([]string, 0, len(c.ranges))
			var blocks []*Block
			for _, r := range c.ranges {
				block, err := OpenBlock(nil, createBlock(b, dir, genSeries(nSeries, 10, r[0], r[1])), nil)
				require.NoError(b, err)
				blocks = append(blocks, block)
				defer func() {
					require.NoError(b, block.Close())
				}()
				blockDirs = append(blockDirs, block.Dir())
			}

			c, err := NewLeveledCompactor(context.Background(), nil, log.NewNopLogger(), []int64{0}, nil, nil, true)
			require.NoError(b, err)

			b.ResetTimer()
			b.ReportAllocs()
			for i := 0; i < b.N; i++ {
				_, err = c.Compact(dir, blockDirs, blocks)
				require.NoError(b, err)
			}
		})
	}
}

func BenchmarkCompactionFromHead(b *testing.B) {
	dir := b.TempDir()
	totalSeries := 100000
	for labelNames := 1; labelNames < totalSeries; labelNames *= 10 {
		labelValues := totalSeries / labelNames
		b.Run(fmt.Sprintf("labelnames=%d,labelvalues=%d", labelNames, labelValues), func(b *testing.B) {
			chunkDir := b.TempDir()
			opts := DefaultHeadOptions()
			opts.ChunkRange = 1000
			opts.ChunkDirRoot = chunkDir
			h, err := NewHead(nil, nil, nil, nil, opts, nil)
			require.NoError(b, err)
			for ln := 0; ln < labelNames; ln++ {
				app := h.Appender(context.Background())
				for lv := 0; lv < labelValues; lv++ {
					app.Append(0, labels.FromStrings(fmt.Sprintf("%d", ln), fmt.Sprintf("%d%s%d", lv, postingsBenchSuffix, ln)), 0, 0)
				}
				require.NoError(b, app.Commit())
			}

			b.ResetTimer()
			b.ReportAllocs()
			for i := 0; i < b.N; i++ {
				createBlockFromHead(b, filepath.Join(dir, fmt.Sprintf("%d-%d", i, labelNames)), h)
			}
			h.Close()
		})
	}
}

// TestDisableAutoCompactions checks that we can
// disable and enable the auto compaction.
// This is needed for unit tests that rely on
// checking state before and after a compaction.
func TestDisableAutoCompactions(t *testing.T) {
	db := openTestDB(t, nil, nil)
	defer func() {
		require.NoError(t, db.Close())
	}()

	blockRange := db.compactor.(*LeveledCompactor).ranges[0]
	label := labels.FromStrings("foo", "bar")

	// Trigger a compaction to check that it was skipped and
	// no new blocks were created when compaction is disabled.
	db.DisableCompactions()
	app := db.Appender(context.Background())
	for i := int64(0); i < 3; i++ {
		_, err := app.Append(0, label, i*blockRange, 0)
		require.NoError(t, err)
		_, err = app.Append(0, label, i*blockRange+1000, 0)
		require.NoError(t, err)
	}
	require.NoError(t, app.Commit())

	select {
	case db.compactc <- struct{}{}:
	default:
	}

	for x := 0; x < 10; x++ {
		if prom_testutil.ToFloat64(db.metrics.compactionsSkipped) > 0.0 {
			break
		}
		time.Sleep(10 * time.Millisecond)
	}

	require.Greater(t, prom_testutil.ToFloat64(db.metrics.compactionsSkipped), 0.0, "No compaction was skipped after the set timeout.")
	require.Equal(t, 0, len(db.blocks))

	// Enable the compaction, trigger it and check that the block is persisted.
	db.EnableCompactions()
	select {
	case db.compactc <- struct{}{}:
	default:
	}
	for x := 0; x < 100; x++ {
		if len(db.Blocks()) > 0 {
			break
		}
		time.Sleep(100 * time.Millisecond)
	}
	require.Greater(t, len(db.Blocks()), 0, "No block was persisted after the set timeout.")
}

// TestCancelCompactions ensures that when the db is closed
// any running compaction is cancelled to unblock closing the db.
func TestCancelCompactions(t *testing.T) {
	tmpdir := t.TempDir()

	// Create some blocks to fall within the compaction range.
	createBlock(t, tmpdir, genSeries(1, 10000, 0, 1000))
	createBlock(t, tmpdir, genSeries(1, 10000, 1000, 2000))
	createBlock(t, tmpdir, genSeries(1, 1, 2000, 2001)) // The most recent block is ignored so can be e small one.

	// Copy the db so we have an exact copy to compare compaction times.
	tmpdirCopy := t.TempDir()
	err := fileutil.CopyDirs(tmpdir, tmpdirCopy)
	require.NoError(t, err)

	// Measure the compaction time without interrupting it.
	var timeCompactionUninterrupted time.Duration
	{
		db, err := open(tmpdir, log.NewNopLogger(), nil, DefaultOptions(), []int64{1, 2000}, nil)
		require.NoError(t, err)
		require.Equal(t, 3, len(db.Blocks()), "initial block count mismatch")
		require.Equal(t, 0.0, prom_testutil.ToFloat64(db.compactor.(*LeveledCompactor).metrics.ran), "initial compaction counter mismatch")
		db.compactc <- struct{}{} // Trigger a compaction.
		for prom_testutil.ToFloat64(db.compactor.(*LeveledCompactor).metrics.populatingBlocks) <= 0 {
			time.Sleep(3 * time.Millisecond)
		}

		start := time.Now()
		for prom_testutil.ToFloat64(db.compactor.(*LeveledCompactor).metrics.ran) != 1 {
			time.Sleep(3 * time.Millisecond)
		}
		timeCompactionUninterrupted = time.Since(start)

		require.NoError(t, db.Close())
	}
	// Measure the compaction time when closing the db in the middle of compaction.
	{
		db, err := open(tmpdirCopy, log.NewNopLogger(), nil, DefaultOptions(), []int64{1, 2000}, nil)
		require.NoError(t, err)
		require.Equal(t, 3, len(db.Blocks()), "initial block count mismatch")
		require.Equal(t, 0.0, prom_testutil.ToFloat64(db.compactor.(*LeveledCompactor).metrics.ran), "initial compaction counter mismatch")
		db.compactc <- struct{}{} // Trigger a compaction.

		for prom_testutil.ToFloat64(db.compactor.(*LeveledCompactor).metrics.populatingBlocks) <= 0 {
			time.Sleep(3 * time.Millisecond)
		}

		start := time.Now()
		require.NoError(t, db.Close())
		actT := time.Since(start)

		expT := timeCompactionUninterrupted / 2 // Closing the db in the middle of compaction should less than half the time.
		require.True(t, actT < expT, "closing the db took more than expected. exp: <%v, act: %v", expT, actT)

		// Make sure that no blocks were marked as compaction failed.
		// This checks that the `context.Canceled` error is properly checked at all levels:
		// - tsdb_errors.NewMulti() should have the Is() method implemented for correct checks.
		// - callers should check with errors.Is() instead of ==.
		readOnlyDB, err := OpenDBReadOnly(tmpdirCopy, log.NewNopLogger())
		require.NoError(t, err)
		blocks, err := readOnlyDB.Blocks()
		require.NoError(t, err)
		for i, b := range blocks {
			require.Falsef(t, b.Meta().Compaction.Failed, "block %d (%s) should not be marked as compaction failed", i, b.Meta().ULID)
		}
<<<<<<< HEAD
		require.NoError(t, readOnlyDB.Close())
=======
>>>>>>> ae170f64
	}
}

// TestDeleteCompactionBlockAfterFailedReload ensures that a failed reloadBlocks immediately after a compaction
// deletes the resulting block to avoid creatings blocks with the same time range.
func TestDeleteCompactionBlockAfterFailedReload(t *testing.T) {
	tests := map[string]func(*DB) int{
		"Test Head Compaction": func(db *DB) int {
			rangeToTriggerCompaction := db.compactor.(*LeveledCompactor).ranges[0]/2*3 - 1
			defaultLabel := labels.FromStrings("foo", "bar")

			// Add some data to the head that is enough to trigger a compaction.
			app := db.Appender(context.Background())
			_, err := app.Append(0, defaultLabel, 1, 0)
			require.NoError(t, err)
			_, err = app.Append(0, defaultLabel, 2, 0)
			require.NoError(t, err)
			_, err = app.Append(0, defaultLabel, 3+rangeToTriggerCompaction, 0)
			require.NoError(t, err)
			require.NoError(t, app.Commit())

			return 0
		},
		"Test Block Compaction": func(db *DB) int {
			blocks := []*BlockMeta{
				{MinTime: 0, MaxTime: 100},
				{MinTime: 100, MaxTime: 150},
				{MinTime: 150, MaxTime: 200},
			}
			for _, m := range blocks {
				createBlock(t, db.Dir(), genSeries(1, 1, m.MinTime, m.MaxTime))
			}
			require.NoError(t, db.reload())
			require.Equal(t, len(blocks), len(db.Blocks()), "unexpected block count after a reloadBlocks")

			return len(blocks)
		},
	}

	for title, bootStrap := range tests {
		t.Run(title, func(t *testing.T) {
			db := openTestDB(t, nil, []int64{1, 100})
			defer func() {
				require.NoError(t, db.Close())
			}()
			db.DisableCompactions()

			expBlocks := bootStrap(db)

			// Create a block that will trigger the reloadBlocks to fail.
			blockPath := createBlock(t, db.Dir(), genSeries(1, 1, 200, 300))
			lastBlockIndex := path.Join(blockPath, indexFilename)
			actBlocks, err := blockDirs(db.Dir())
			require.NoError(t, err)
			require.Equal(t, expBlocks, len(actBlocks)-1)    // -1 to exclude the corrupted block.
			require.NoError(t, os.RemoveAll(lastBlockIndex)) // Corrupt the block by removing the index file.

			require.Equal(t, 0.0, prom_testutil.ToFloat64(db.metrics.reloadsFailed), "initial 'failed db reloadBlocks' count metrics mismatch")
			require.Equal(t, 0.0, prom_testutil.ToFloat64(db.compactor.(*LeveledCompactor).metrics.ran), "initial `compactions` count metric mismatch")
			require.Equal(t, 0.0, prom_testutil.ToFloat64(db.metrics.compactionsFailed), "initial `compactions failed` count metric mismatch")

			// Do the compaction and check the metrics.
			// Compaction should succeed, but the reloadBlocks should fail and
			// the new block created from the compaction should be deleted.
			require.Error(t, db.Compact())
			require.Equal(t, 1.0, prom_testutil.ToFloat64(db.metrics.reloadsFailed), "'failed db reloadBlocks' count metrics mismatch")
			require.Equal(t, 1.0, prom_testutil.ToFloat64(db.compactor.(*LeveledCompactor).metrics.ran), "`compaction` count metric mismatch")
			require.Equal(t, 1.0, prom_testutil.ToFloat64(db.metrics.compactionsFailed), "`compactions failed` count metric mismatch")

			actBlocks, err = blockDirs(db.Dir())
			require.NoError(t, err)
			require.Equal(t, expBlocks, len(actBlocks)-1, "block count should be the same as before the compaction") // -1 to exclude the corrupted block.
		})
	}
}

func TestOpenBlocksForCompaction(t *testing.T) {
	dir := t.TempDir()

	const blocks = 5

	var blockDirs []string
	for ix := 0; ix < blocks; ix++ {
		d := createBlock(t, dir, genSeries(100, 10, 0, 5000))
		blockDirs = append(blockDirs, d)
	}

	// Open subset of blocks first.
	const blocksToOpen = 2
	opened, toClose, err := openBlocksForCompaction(blockDirs[:blocksToOpen], nil, log.NewNopLogger(), nil, 10)
	for _, b := range toClose {
		defer func(b *Block) { require.NoError(t, b.Close()) }(b)
	}

	require.NoError(t, err)
	checkBlocks(t, opened, blockDirs[:blocksToOpen]...)
	checkBlocks(t, toClose, blockDirs[:blocksToOpen]...)

	// Open all blocks, but provide previously opened blocks.
	opened2, toClose2, err := openBlocksForCompaction(blockDirs, opened, log.NewNopLogger(), nil, 10)
	for _, b := range toClose2 {
		defer func(b *Block) { require.NoError(t, b.Close()) }(b)
	}

	require.NoError(t, err)
	checkBlocks(t, opened2, blockDirs...)
	checkBlocks(t, toClose2, blockDirs[blocksToOpen:]...)
}

func TestOpenBlocksForCompactionErrorsNoMeta(t *testing.T) {
	dir := t.TempDir()

	const blocks = 5

	var blockDirs []string
	for ix := 0; ix < blocks; ix++ {
		d := createBlock(t, dir, genSeries(100, 10, 0, 5000))
		blockDirs = append(blockDirs, d)

		if ix == 3 {
			blockDirs = append(blockDirs, path.Join(dir, "invalid-block"))
		}
	}

	// open block[0]
	b0, err := OpenBlock(log.NewNopLogger(), blockDirs[0], nil)
	require.NoError(t, err)
	defer func() { require.NoError(t, b0.Close()) }()

	_, toClose, err := openBlocksForCompaction(blockDirs, []*Block{b0}, log.NewNopLogger(), nil, 10)

	require.Error(t, err)
	// We didn't get to opening more blocks, because we found invalid dir, so there is nothing to close.
	require.Empty(t, toClose)
}

func TestOpenBlocksForCompactionErrorsMissingIndex(t *testing.T) {
	dir := t.TempDir()

	const blocks = 5

	var blockDirs []string
	for ix := 0; ix < blocks; ix++ {
		d := createBlock(t, dir, genSeries(100, 10, 0, 5000))
		blockDirs = append(blockDirs, d)

		if ix == 3 {
			require.NoError(t, os.Remove(path.Join(d, indexFilename)))
		}
	}

	// open block[1]
	b1, err := OpenBlock(log.NewNopLogger(), blockDirs[1], nil)
	require.NoError(t, err)
	defer func() { require.NoError(t, b1.Close()) }()

	// We use concurrency = 1 to simplify the test.
	// Block[0] will be opened correctly.
	// Block[1] is already opened.
	// Block[2] will be opened correctly.
	// Block[3] is invalid and will cause error.
	// Block[4] will not be opened at all.
	opened, toClose, err := openBlocksForCompaction(blockDirs, []*Block{b1}, log.NewNopLogger(), nil, 1)
	for _, b := range toClose {
		defer func(b *Block) { require.NoError(t, b.Close()) }(b)
	}

	require.Error(t, err)
	checkBlocks(t, opened, blockDirs[0:3]...)
	checkBlocks(t, toClose, blockDirs[0], blockDirs[2])
}

// Check that blocks match IDs from directories.
func checkBlocks(t *testing.T, blocks []*Block, dirs ...string) {
	t.Helper()

	blockIDs := map[string]struct{}{}
	for _, b := range blocks {
		blockIDs[b.Meta().ULID.String()] = struct{}{}
	}

	dirBlockIDs := map[string]struct{}{}
	for _, d := range dirs {
		m, _, err := readMetaFile(d)
		require.NoError(t, err)
		dirBlockIDs[m.ULID.String()] = struct{}{}
	}

	require.Equal(t, blockIDs, dirBlockIDs)
}

func TestHeadCompactionWithHistograms(t *testing.T) {
	for _, floatTest := range []bool{true, false} {
		t.Run(fmt.Sprintf("float=%t", floatTest), func(t *testing.T) {
			head, _ := newTestHead(t, DefaultBlockDuration, false, false)
			require.NoError(t, head.Init(0))
			t.Cleanup(func() {
				require.NoError(t, head.Close())
			})

			minute := func(m int) int64 { return int64(m) * time.Minute.Milliseconds() }
			ctx := context.Background()
			appendHistogram := func(
				lbls labels.Labels, from, to int, h *histogram.Histogram, exp *[]tsdbutil.Sample,
			) {
				t.Helper()
				app := head.Appender(ctx)
				for tsMinute := from; tsMinute <= to; tsMinute++ {
					var err error
					if floatTest {
						_, err = app.AppendHistogram(0, lbls, minute(tsMinute), nil, h.ToFloat())
						efh := h.ToFloat()
						if tsMinute == from {
							efh.CounterResetHint = histogram.UnknownCounterReset
						} else {
							efh.CounterResetHint = histogram.NotCounterReset
						}
						*exp = append(*exp, sample{t: minute(tsMinute), fh: efh})
					} else {
						_, err = app.AppendHistogram(0, lbls, minute(tsMinute), h, nil)
						eh := h.Copy()
						if tsMinute == from {
							eh.CounterResetHint = histogram.UnknownCounterReset
						} else {
							eh.CounterResetHint = histogram.NotCounterReset
						}
						*exp = append(*exp, sample{t: minute(tsMinute), h: eh})
					}
					require.NoError(t, err)
				}
				require.NoError(t, app.Commit())
			}
			appendFloat := func(lbls labels.Labels, from, to int, exp *[]tsdbutil.Sample) {
				t.Helper()
				app := head.Appender(ctx)
				for tsMinute := from; tsMinute <= to; tsMinute++ {
					_, err := app.Append(0, lbls, minute(tsMinute), float64(tsMinute))
					require.NoError(t, err)
					*exp = append(*exp, sample{t: minute(tsMinute), v: float64(tsMinute)})
				}
				require.NoError(t, app.Commit())
			}

			var (
				series1                = labels.FromStrings("foo", "bar1")
				series2                = labels.FromStrings("foo", "bar2")
				series3                = labels.FromStrings("foo", "bar3")
				series4                = labels.FromStrings("foo", "bar4")
				exp1, exp2, exp3, exp4 []tsdbutil.Sample
			)
			h := &histogram.Histogram{
				Count:         11,
				ZeroCount:     4,
				ZeroThreshold: 0.001,
				Sum:           35.5,
				Schema:        1,
				PositiveSpans: []histogram.Span{
					{Offset: 0, Length: 2},
					{Offset: 2, Length: 2},
				},
				PositiveBuckets: []int64{1, 1, -1, 0},
				NegativeSpans: []histogram.Span{
					{Offset: 0, Length: 1},
					{Offset: 1, Length: 2},
				},
				NegativeBuckets: []int64{1, 2, -1},
			}

			// Series with only histograms.
			appendHistogram(series1, 100, 105, h, &exp1)

			// Series starting with float and then getting histograms.
			appendFloat(series2, 100, 102, &exp2)
			appendHistogram(series2, 103, 105, h.Copy(), &exp2)
			appendFloat(series2, 106, 107, &exp2)
			appendHistogram(series2, 108, 109, h.Copy(), &exp2)

			// Series starting with histogram and then getting float.
			appendHistogram(series3, 101, 103, h.Copy(), &exp3)
			appendFloat(series3, 104, 106, &exp3)
			appendHistogram(series3, 107, 108, h.Copy(), &exp3)
			appendFloat(series3, 109, 110, &exp3)

			// A float only series.
			appendFloat(series4, 100, 102, &exp4)

			// Compaction.
			mint := head.MinTime()
			maxt := head.MaxTime() + 1 // Block intervals are half-open: [b.MinTime, b.MaxTime).
			compactor, err := NewLeveledCompactor(context.Background(), nil, nil, []int64{DefaultBlockDuration}, chunkenc.NewPool(), nil, true)
			require.NoError(t, err)
			id, err := compactor.Write(head.opts.ChunkDirRoot, head, mint, maxt, nil)
			require.NoError(t, err)
			require.NotEqual(t, ulid.ULID{}, id)

			// Open the block and query it and check the histograms.
			block, err := OpenBlock(nil, path.Join(head.opts.ChunkDirRoot, id.String()), nil)
			require.NoError(t, err)
			t.Cleanup(func() {
				require.NoError(t, block.Close())
			})

			q, err := NewBlockQuerier(block, block.MinTime(), block.MaxTime())
			require.NoError(t, err)

			actHists := query(t, q, labels.MustNewMatcher(labels.MatchRegexp, "foo", "bar.*"))
			require.Equal(t, map[string][]tsdbutil.Sample{
				series1.String(): exp1,
				series2.String(): exp2,
				series3.String(): exp3,
				series4.String(): exp4,
			}, actHists)
		})
	}
}

// Depending on numSeriesPerSchema, it can take few gigs of memory;
// the test adds all samples to appender before committing instead of
// buffering the writes to make it run faster.
func TestSparseHistogramSpaceSavings(t *testing.T) {
	t.Skip()

	cases := []struct {
		numSeriesPerSchema int
		numBuckets         int
		numSpans           int
		gapBetweenSpans    int
	}{
		{1, 15, 1, 0},
		{1, 50, 1, 0},
		{1, 100, 1, 0},
		{1, 15, 3, 5},
		{1, 50, 3, 3},
		{1, 100, 3, 2},
		{100, 15, 1, 0},
		{100, 50, 1, 0},
		{100, 100, 1, 0},
		{100, 15, 3, 5},
		{100, 50, 3, 3},
		{100, 100, 3, 2},
		//{1000, 15, 1, 0},
		//{1000, 50, 1, 0},
		//{1000, 100, 1, 0},
		//{1000, 15, 3, 5},
		//{1000, 50, 3, 3},
		//{1000, 100, 3, 2},
	}

	type testSummary struct {
		oldBlockTotalSeries int
		oldBlockIndexSize   int64
		oldBlockChunksSize  int64
		oldBlockTotalSize   int64

		sparseBlockTotalSeries int
		sparseBlockIndexSize   int64
		sparseBlockChunksSize  int64
		sparseBlockTotalSize   int64

		numBuckets      int
		numSpans        int
		gapBetweenSpans int
	}

	var summaries []testSummary

	allSchemas := []int{-4, -3, -2, -1, 0, 1, 2, 3, 4, 5, 6, 7, 8}
	schemaDescription := []string{"minus_4", "minus_3", "minus_2", "minus_1", "0", "1", "2", "3", "4", "5", "6", "7", "8"}
	numHistograms := 120 * 4 // 15s scrape interval.
	timeStep := DefaultBlockDuration / int64(numHistograms)
	for _, c := range cases {
		t.Run(
			fmt.Sprintf("series=%d,span=%d,gap=%d,buckets=%d",
				len(allSchemas)*c.numSeriesPerSchema,
				c.numSpans,
				c.gapBetweenSpans,
				c.numBuckets,
			),
			func(t *testing.T) {
				oldHead, _ := newTestHead(t, DefaultBlockDuration, false, false)
				t.Cleanup(func() {
					require.NoError(t, oldHead.Close())
				})
				sparseHead, _ := newTestHead(t, DefaultBlockDuration, false, false)
				t.Cleanup(func() {
					require.NoError(t, sparseHead.Close())
				})

				var allSparseSeries []struct {
					baseLabels labels.Labels
					hists      []*histogram.Histogram
				}

				for sid, schema := range allSchemas {
					for i := 0; i < c.numSeriesPerSchema; i++ {
						lbls := labels.FromStrings(
							"__name__", fmt.Sprintf("rpc_durations_%d_histogram_seconds", i),
							"instance", "localhost:8080",
							"job", fmt.Sprintf("sparse_histogram_schema_%s", schemaDescription[sid]),
						)
						allSparseSeries = append(allSparseSeries, struct {
							baseLabels labels.Labels
							hists      []*histogram.Histogram
						}{baseLabels: lbls, hists: generateCustomHistograms(numHistograms, c.numBuckets, c.numSpans, c.gapBetweenSpans, schema)})
					}
				}

				oldApp := oldHead.Appender(context.Background())
				sparseApp := sparseHead.Appender(context.Background())
				numOldSeriesPerHistogram := 0

				var oldULID ulid.ULID
				var sparseULID ulid.ULID

				var wg sync.WaitGroup

				wg.Add(1)
				go func() {
					defer wg.Done()

					// Ingest sparse histograms.
					for _, ah := range allSparseSeries {
						var (
							ref storage.SeriesRef
							err error
						)
						for i := 0; i < numHistograms; i++ {
							ts := int64(i) * timeStep
							ref, err = sparseApp.AppendHistogram(ref, ah.baseLabels, ts, ah.hists[i], nil)
							require.NoError(t, err)
						}
					}
					require.NoError(t, sparseApp.Commit())

					// Sparse head compaction.
					mint := sparseHead.MinTime()
					maxt := sparseHead.MaxTime() + 1 // Block intervals are half-open: [b.MinTime, b.MaxTime).
					compactor, err := NewLeveledCompactor(context.Background(), nil, nil, []int64{DefaultBlockDuration}, chunkenc.NewPool(), nil, true)
					require.NoError(t, err)
					sparseULID, err = compactor.Write(sparseHead.opts.ChunkDirRoot, sparseHead, mint, maxt, nil)
					require.NoError(t, err)
					require.NotEqual(t, ulid.ULID{}, sparseULID)
				}()

				wg.Add(1)
				go func() {
					defer wg.Done()

					// Ingest histograms the old way.
					for _, ah := range allSparseSeries {
						refs := make([]storage.SeriesRef, c.numBuckets+((c.numSpans-1)*c.gapBetweenSpans))
						for i := 0; i < numHistograms; i++ {
							ts := int64(i) * timeStep

							h := ah.hists[i]

							numOldSeriesPerHistogram = 0
							it := h.CumulativeBucketIterator()
							itIdx := 0
							var err error
							for it.Next() {
								numOldSeriesPerHistogram++
								b := it.At()
								lbls := labels.NewBuilder(ah.baseLabels).Set("le", fmt.Sprintf("%.16f", b.Upper)).Labels(labels.EmptyLabels())
								refs[itIdx], err = oldApp.Append(refs[itIdx], lbls, ts, float64(b.Count))
								require.NoError(t, err)
								itIdx++
							}
							baseName := ah.baseLabels.Get(labels.MetricName)
							// _count metric.
							countLbls := labels.NewBuilder(ah.baseLabels).Set(labels.MetricName, baseName+"_count").Labels(labels.EmptyLabels())
							_, err = oldApp.Append(0, countLbls, ts, float64(h.Count))
							require.NoError(t, err)
							numOldSeriesPerHistogram++

							// _sum metric.
							sumLbls := labels.NewBuilder(ah.baseLabels).Set(labels.MetricName, baseName+"_sum").Labels(labels.EmptyLabels())
							_, err = oldApp.Append(0, sumLbls, ts, h.Sum)
							require.NoError(t, err)
							numOldSeriesPerHistogram++
						}
					}

					require.NoError(t, oldApp.Commit())

					// Old head compaction.
					mint := oldHead.MinTime()
					maxt := oldHead.MaxTime() + 1 // Block intervals are half-open: [b.MinTime, b.MaxTime).
					compactor, err := NewLeveledCompactor(context.Background(), nil, nil, []int64{DefaultBlockDuration}, chunkenc.NewPool(), nil, true)
					require.NoError(t, err)
					oldULID, err = compactor.Write(oldHead.opts.ChunkDirRoot, oldHead, mint, maxt, nil)
					require.NoError(t, err)
					require.NotEqual(t, ulid.ULID{}, oldULID)
				}()

				wg.Wait()

				oldBlockDir := filepath.Join(oldHead.opts.ChunkDirRoot, oldULID.String())
				sparseBlockDir := filepath.Join(sparseHead.opts.ChunkDirRoot, sparseULID.String())

				oldSize, err := fileutil.DirSize(oldBlockDir)
				require.NoError(t, err)
				oldIndexSize, err := fileutil.DirSize(filepath.Join(oldBlockDir, "index"))
				require.NoError(t, err)
				oldChunksSize, err := fileutil.DirSize(filepath.Join(oldBlockDir, "chunks"))
				require.NoError(t, err)

				sparseSize, err := fileutil.DirSize(sparseBlockDir)
				require.NoError(t, err)
				sparseIndexSize, err := fileutil.DirSize(filepath.Join(sparseBlockDir, "index"))
				require.NoError(t, err)
				sparseChunksSize, err := fileutil.DirSize(filepath.Join(sparseBlockDir, "chunks"))
				require.NoError(t, err)

				summaries = append(summaries, testSummary{
					oldBlockTotalSeries:    len(allSchemas) * c.numSeriesPerSchema * numOldSeriesPerHistogram,
					oldBlockIndexSize:      oldIndexSize,
					oldBlockChunksSize:     oldChunksSize,
					oldBlockTotalSize:      oldSize,
					sparseBlockTotalSeries: len(allSchemas) * c.numSeriesPerSchema,
					sparseBlockIndexSize:   sparseIndexSize,
					sparseBlockChunksSize:  sparseChunksSize,
					sparseBlockTotalSize:   sparseSize,
					numBuckets:             c.numBuckets,
					numSpans:               c.numSpans,
					gapBetweenSpans:        c.gapBetweenSpans,
				})
			})
	}

	for _, s := range summaries {
		fmt.Printf(`
Meta: NumBuckets=%d, NumSpans=%d, GapBetweenSpans=%d
Old Block: NumSeries=%d, IndexSize=%d, ChunksSize=%d, TotalSize=%d
Sparse Block: NumSeries=%d, IndexSize=%d, ChunksSize=%d, TotalSize=%d
Savings: Index=%.2f%%, Chunks=%.2f%%, Total=%.2f%%
`,
			s.numBuckets, s.numSpans, s.gapBetweenSpans,
			s.oldBlockTotalSeries, s.oldBlockIndexSize, s.oldBlockChunksSize, s.oldBlockTotalSize,
			s.sparseBlockTotalSeries, s.sparseBlockIndexSize, s.sparseBlockChunksSize, s.sparseBlockTotalSize,
			100*(1-float64(s.sparseBlockIndexSize)/float64(s.oldBlockIndexSize)),
			100*(1-float64(s.sparseBlockChunksSize)/float64(s.oldBlockChunksSize)),
			100*(1-float64(s.sparseBlockTotalSize)/float64(s.oldBlockTotalSize)),
		)
	}
}

func generateCustomHistograms(numHists, numBuckets, numSpans, gapBetweenSpans, schema int) (r []*histogram.Histogram) {
	// First histogram with all the settings.
	h := &histogram.Histogram{
		Sum:    1000 * rand.Float64(),
		Schema: int32(schema),
	}

	// Generate spans.
	h.PositiveSpans = []histogram.Span{
		{Offset: int32(rand.Intn(10)), Length: uint32(numBuckets)},
	}
	if numSpans > 1 {
		spanWidth := numBuckets / numSpans
		// First span gets those additional buckets.
		h.PositiveSpans[0].Length = uint32(spanWidth + (numBuckets - spanWidth*numSpans))
		for i := 0; i < numSpans-1; i++ {
			h.PositiveSpans = append(h.PositiveSpans, histogram.Span{Offset: int32(rand.Intn(gapBetweenSpans) + 1), Length: uint32(spanWidth)})
		}
	}

	// Generate buckets.
	v := int64(rand.Intn(30) + 1)
	h.PositiveBuckets = []int64{v}
	count := v
	firstHistValues := []int64{v}
	for i := 0; i < numBuckets-1; i++ {
		delta := int64(rand.Intn(20))
		if rand.Int()%2 == 0 && firstHistValues[len(firstHistValues)-1] > delta {
			// Randomly making delta negative such that curr value will be >0.
			delta = -delta
		}

		currVal := firstHistValues[len(firstHistValues)-1] + delta
		count += currVal
		firstHistValues = append(firstHistValues, currVal)

		h.PositiveBuckets = append(h.PositiveBuckets, delta)
	}

	h.Count = uint64(count)

	r = append(r, h)

	// Remaining histograms with same spans but changed bucket values.
	for j := 0; j < numHists-1; j++ {
		newH := h.Copy()
		newH.Sum = float64(j+1) * 1000 * rand.Float64()

		// Generate buckets.
		count := int64(0)
		currVal := int64(0)
		for i := range newH.PositiveBuckets {
			delta := int64(rand.Intn(10))
			if i == 0 {
				newH.PositiveBuckets[i] += delta
				currVal = newH.PositiveBuckets[i]
				continue
			}
			currVal += newH.PositiveBuckets[i]
			if rand.Int()%2 == 0 && (currVal-delta) > firstHistValues[i] {
				// Randomly making delta negative such that curr value will be >0
				// and above the previous count since we are not doing resets here.
				delta = -delta
			}
			newH.PositiveBuckets[i] += delta
			currVal += delta
			count += currVal
		}

		newH.Count = uint64(count)

		r = append(r, newH)
		h = newH
	}

	return r
}

func TestCompactBlockMetas(t *testing.T) {
	parent1 := ulid.MustNew(100, nil)
	parent2 := ulid.MustNew(200, nil)
	parent3 := ulid.MustNew(300, nil)
	parent4 := ulid.MustNew(400, nil)

	input := []*BlockMeta{
		{ULID: parent1, MinTime: 1000, MaxTime: 2000, Compaction: BlockMetaCompaction{Level: 2, Sources: []ulid.ULID{ulid.MustNew(1, nil), ulid.MustNew(10, nil)}}},
		{ULID: parent2, MinTime: 200, MaxTime: 500, Compaction: BlockMetaCompaction{Level: 1}},
		{ULID: parent3, MinTime: 500, MaxTime: 2500, Compaction: BlockMetaCompaction{Level: 3, Sources: []ulid.ULID{ulid.MustNew(5, nil), ulid.MustNew(6, nil)}}},
		{ULID: parent4, MinTime: 100, MaxTime: 900, Compaction: BlockMetaCompaction{Level: 1}},
	}

	outUlid := ulid.MustNew(1000, nil)
	output := CompactBlockMetas(outUlid, input...)

	expected := &BlockMeta{
		ULID:    outUlid,
		MinTime: 100,
		MaxTime: 2500,
		Stats:   BlockStats{},
		Compaction: BlockMetaCompaction{
			Level:   4,
			Sources: []ulid.ULID{ulid.MustNew(1, nil), ulid.MustNew(5, nil), ulid.MustNew(6, nil), ulid.MustNew(10, nil)},
			Parents: []BlockDesc{
				{ULID: parent1, MinTime: 1000, MaxTime: 2000},
				{ULID: parent2, MinTime: 200, MaxTime: 500},
				{ULID: parent3, MinTime: 500, MaxTime: 2500},
				{ULID: parent4, MinTime: 100, MaxTime: 900},
			},
		},
	}
	require.Equal(t, expected, output)
}

func TestLeveledCompactor_plan_overlapping_disabled(t *testing.T) {
	// This mimics our default ExponentialBlockRanges with min block size equals to 20.
	compactor, err := NewLeveledCompactor(context.Background(), nil, nil, []int64{
		20,
		60,
		180,
		540,
		1620,
	}, nil, nil, false)
	require.NoError(t, err)

	cases := map[string]struct {
		metas    []dirMeta
		expected []string
	}{
		"Outside Range": {
			metas: []dirMeta{
				metaRange("1", 0, 20, nil),
			},
			expected: nil,
		},
		"We should wait for four blocks of size 20 to appear before compacting.": {
			metas: []dirMeta{
				metaRange("1", 0, 20, nil),
				metaRange("2", 20, 40, nil),
			},
			expected: nil,
		},
		`We should wait for a next block of size 20 to appear before compacting
		the existing ones. We have three, but we ignore the fresh one from WAl`: {
			metas: []dirMeta{
				metaRange("1", 0, 20, nil),
				metaRange("2", 20, 40, nil),
				metaRange("3", 40, 60, nil),
			},
			expected: nil,
		},
		"Block to fill the entire parent range appeared – should be compacted": {
			metas: []dirMeta{
				metaRange("1", 0, 20, nil),
				metaRange("2", 20, 40, nil),
				metaRange("3", 40, 60, nil),
				metaRange("4", 60, 80, nil),
			},
			expected: []string{"1", "2", "3"},
		},
		`Block for the next parent range appeared with gap with size 20. Nothing will happen in the first one
		anymore but we ignore fresh one still, so no compaction`: {
			metas: []dirMeta{
				metaRange("1", 0, 20, nil),
				metaRange("2", 20, 40, nil),
				metaRange("3", 60, 80, nil),
			},
			expected: nil,
		},
		`Block for the next parent range appeared, and we have a gap with size 20 between second and third block.
		We will not get this missed gap anymore and we should compact just these two.`: {
			metas: []dirMeta{
				metaRange("1", 0, 20, nil),
				metaRange("2", 20, 40, nil),
				metaRange("3", 60, 80, nil),
				metaRange("4", 80, 100, nil),
			},
			expected: []string{"1", "2"},
		},
		"We have 20, 20, 20, 60, 60 range blocks. '5' is marked as fresh one": {
			metas: []dirMeta{
				metaRange("1", 0, 20, nil),
				metaRange("2", 20, 40, nil),
				metaRange("3", 40, 60, nil),
				metaRange("4", 60, 120, nil),
				metaRange("5", 120, 180, nil),
			},
			expected: []string{"1", "2", "3"},
		},
		"We have 20, 60, 20, 60, 240 range blocks. We can compact 20 + 60 + 60": {
			metas: []dirMeta{
				metaRange("2", 20, 40, nil),
				metaRange("4", 60, 120, nil),
				metaRange("5", 960, 980, nil), // Fresh one.
				metaRange("6", 120, 180, nil),
				metaRange("7", 720, 960, nil),
			},
			expected: []string{"2", "4", "6"},
		},
		"Do not select large blocks that have many tombstones when there is no fresh block": {
			metas: []dirMeta{
				metaRange("1", 0, 540, &BlockStats{
					NumSeries:     10,
					NumTombstones: 3,
				}),
			},
			expected: nil,
		},
		"Select large blocks that have many tombstones when fresh appears": {
			metas: []dirMeta{
				metaRange("1", 0, 540, &BlockStats{
					NumSeries:     10,
					NumTombstones: 3,
				}),
				metaRange("2", 540, 560, nil),
			},
			expected: []string{"1"},
		},
		"For small blocks, do not compact tombstones, even when fresh appears.": {
			metas: []dirMeta{
				metaRange("1", 0, 60, &BlockStats{
					NumSeries:     10,
					NumTombstones: 3,
				}),
				metaRange("2", 60, 80, nil),
			},
			expected: nil,
		},
		`Regression test: we were stuck in a compact loop where we always recompacted
		the same block when tombstones and series counts were zero`: {
			metas: []dirMeta{
				metaRange("1", 0, 540, &BlockStats{
					NumSeries:     0,
					NumTombstones: 0,
				}),
				metaRange("2", 540, 560, nil),
			},
			expected: nil,
		},
		`Regression test: we were wrongly assuming that new block is fresh from WAL when its ULID is newest.
		We need to actually look on max time instead.
		With previous, wrong approach "8" block was ignored, so we were wrongly compacting 5 and 7 and introducing
		block overlaps`: {
			metas: []dirMeta{
				metaRange("5", 0, 360, nil),
				metaRange("6", 540, 560, nil), // Fresh one.
				metaRange("7", 360, 420, nil),
				metaRange("8", 420, 540, nil),
			},
			expected: []string{"7", "8"},
		},
		// |--------------|
		//               |----------------|
		//                                |--------------|
		"Overlapping blocks 1": {
			metas: []dirMeta{
				metaRange("1", 0, 20, nil),
				metaRange("2", 19, 40, nil),
				metaRange("3", 40, 60, nil),
			},
			expected: nil,
		},
		// |--------------|
		//                |--------------|
		//                        |--------------|
		"Overlapping blocks 2": {
			metas: []dirMeta{
				metaRange("1", 0, 20, nil),
				metaRange("2", 20, 40, nil),
				metaRange("3", 30, 50, nil),
			},
			expected: nil,
		},
		// |--------------|
		//         |---------------------|
		//                       |--------------|
		"Overlapping blocks 3": {
			metas: []dirMeta{
				metaRange("1", 0, 20, nil),
				metaRange("2", 10, 40, nil),
				metaRange("3", 30, 50, nil),
			},
			expected: nil,
		},
		// |--------------|
		//               |--------------------------------|
		//                |--------------|
		//                               |--------------|
		"Overlapping blocks 4": {
			metas: []dirMeta{
				metaRange("5", 0, 360, nil),
				metaRange("6", 340, 560, nil),
				metaRange("7", 360, 420, nil),
				metaRange("8", 420, 540, nil),
			},
			expected: nil,
		},
		// |--------------|
		//               |--------------|
		//                                            |--------------|
		//                                                          |--------------|
		"Overlapping blocks 5": {
			metas: []dirMeta{
				metaRange("1", 0, 10, nil),
				metaRange("2", 9, 20, nil),
				metaRange("3", 30, 40, nil),
				metaRange("4", 39, 50, nil),
			},
			expected: nil,
		},
	}

	for title, c := range cases {
		if !t.Run(title, func(t *testing.T) {
			res, err := compactor.plan(c.metas)
			require.NoError(t, err)
			require.Equal(t, c.expected, res)
		}) {
			return
		}
	}
}

func TestAsyncBlockWriterSuccess(t *testing.T) {
	cw, err := chunks.NewWriter(t.TempDir())
	require.NoError(t, err)

	const series = 100
	// prepare index, add all symbols
	iw, err := index.NewWriter(context.Background(), filepath.Join(t.TempDir(), indexFilename))
	require.NoError(t, err)

	require.NoError(t, iw.AddSymbol("__name__"))
	for ix := 0; ix < series; ix++ {
		s := fmt.Sprintf("s_%3d", ix)
		require.NoError(t, iw.AddSymbol(s))
	}

	// async block writer expects index writer ready to receive series.
	abw := newAsyncBlockWriter(chunkenc.NewPool(), cw, iw, semaphore.NewWeighted(int64(1)))

	for ix := 0; ix < series; ix++ {
		s := fmt.Sprintf("s_%3d", ix)
		require.NoError(t, abw.addSeries(labels.FromStrings("__name__", s), []chunks.Meta{{Chunk: randomChunk(t), MinTime: 0, MaxTime: math.MaxInt64}}))
	}

	// signal that no more series are coming
	abw.closeAsync()

	// We can do this repeatedly.
	abw.closeAsync()
	abw.closeAsync()

	// wait for result
	stats, err := abw.waitFinished()
	require.NoError(t, err)
	require.Equal(t, uint64(series), stats.NumSeries)
	require.Equal(t, uint64(series), stats.NumChunks)

	// We get the same result on subsequent calls to waitFinished.
	for i := 0; i < 5; i++ {
		newstats, err := abw.waitFinished()
		require.NoError(t, err)
		require.Equal(t, stats, newstats)

		// We can call close async again, as long as it's on the same goroutine.
		abw.closeAsync()
	}
}

func TestAsyncBlockWriterFailure(t *testing.T) {
	cw, err := chunks.NewWriter(t.TempDir())
	require.NoError(t, err)

	// We don't write symbols to this index writer, so adding series next will fail.
	iw, err := index.NewWriter(context.Background(), filepath.Join(t.TempDir(), indexFilename))
	require.NoError(t, err)

	// async block writer expects index writer ready to receive series.
	abw := newAsyncBlockWriter(chunkenc.NewPool(), cw, iw, semaphore.NewWeighted(int64(1)))

	// Adding single series doesn't fail, as it just puts it onto the queue.
	require.NoError(t, abw.addSeries(labels.FromStrings("__name__", "test"), []chunks.Meta{{Chunk: randomChunk(t), MinTime: 0, MaxTime: math.MaxInt64}}))

	// Signal that no more series are coming.
	abw.closeAsync()

	// We can do this repeatedly.
	abw.closeAsync()
	abw.closeAsync()

	// Wait for result, this time we get error due to missing symbols.
	_, err = abw.waitFinished()
	require.Error(t, err)
	require.ErrorContains(t, err, "unknown symbol")

	// We get the same error on each repeated call to waitFinished.
	for i := 0; i < 5; i++ {
		_, nerr := abw.waitFinished()
		require.Equal(t, err, nerr)

		// We can call close async again, as long as it's on the same goroutine.
		abw.closeAsync()
	}
}

func randomChunk(t *testing.T) chunkenc.Chunk {
	chunk := chunkenc.NewXORChunk()
	l := rand.Int() % 120
	app, err := chunk.Appender()
	require.NoError(t, err)
	for i := 0; i < l; i++ {
		app.Append(rand.Int63(), rand.Float64())
	}
	return chunk
}<|MERGE_RESOLUTION|>--- conflicted
+++ resolved
@@ -1427,10 +1427,7 @@
 		for i, b := range blocks {
 			require.Falsef(t, b.Meta().Compaction.Failed, "block %d (%s) should not be marked as compaction failed", i, b.Meta().ULID)
 		}
-<<<<<<< HEAD
 		require.NoError(t, readOnlyDB.Close())
-=======
->>>>>>> ae170f64
 	}
 }
 
