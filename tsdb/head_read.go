// Copyright 2021 The Prometheus Authors
// Licensed under the Apache License, Version 2.0 (the "License");
// you may not use this file except in compliance with the License.
// You may obtain a copy of the License at
//
// http://www.apache.org/licenses/LICENSE-2.0
//
// Unless required by applicable law or agreed to in writing, software
// distributed under the License is distributed on an "AS IS" BASIS,
// WITHOUT WARRANTIES OR CONDITIONS OF ANY KIND, either express or implied.
// See the License for the specific language governing permissions and
// limitations under the License.

package tsdb

import (
	"context"
	"math"
	"sort"
	"sync"

	"github.com/go-kit/log/level"
	"github.com/pkg/errors"
	"golang.org/x/exp/slices"

	"github.com/prometheus/prometheus/model/labels"
	"github.com/prometheus/prometheus/storage"
	"github.com/prometheus/prometheus/tsdb/chunkenc"
	"github.com/prometheus/prometheus/tsdb/chunks"
	"github.com/prometheus/prometheus/tsdb/index"
)

func (h *Head) ExemplarQuerier(ctx context.Context) (storage.ExemplarQuerier, error) {
	return h.exemplars.ExemplarQuerier(ctx)
}

// Index returns an IndexReader against the block.
func (h *Head) Index() (IndexReader, error) {
	return h.indexRange(math.MinInt64, math.MaxInt64), nil
}

func (h *Head) indexRange(mint, maxt int64) *headIndexReader {
	if hmin := h.MinTime(); hmin > mint {
		mint = hmin
	}
	return &headIndexReader{head: h, mint: mint, maxt: maxt}
}

type headIndexReader struct {
	head       *Head
	mint, maxt int64
}

func (h *headIndexReader) Close() error {
	return nil
}

func (h *headIndexReader) Symbols() index.StringIter {
	return h.head.postings.Symbols()
}

// SortedLabelValues returns label values present in the head for the
// specific label name that are within the time range mint to maxt.
// If matchers are specified the returned result set is reduced
// to label values of metrics matching the matchers.
func (h *headIndexReader) SortedLabelValues(name string, matchers ...*labels.Matcher) ([]string, error) {
	values, err := h.LabelValues(name, matchers...)
	if err == nil {
		slices.Sort(values)
	}
	return values, err
}

// LabelValues returns label values present in the head for the
// specific label name that are within the time range mint to maxt.
// If matchers are specified the returned result set is reduced
// to label values of metrics matching the matchers.
func (h *headIndexReader) LabelValues(name string, matchers ...*labels.Matcher) ([]string, error) {
	if h.maxt < h.head.MinTime() || h.mint > h.head.MaxTime() {
		return []string{}, nil
	}

	if len(matchers) == 0 {
		return h.head.postings.LabelValues(name), nil
	}

	return labelValuesWithMatchers(h, name, matchers...)
}

// LabelNames returns all the unique label names present in the head
// that are within the time range mint to maxt.
func (h *headIndexReader) LabelNames(matchers ...*labels.Matcher) ([]string, error) {
	if h.maxt < h.head.MinTime() || h.mint > h.head.MaxTime() {
		return []string{}, nil
	}

	if len(matchers) == 0 {
		labelNames := h.head.postings.LabelNames()
		slices.Sort(labelNames)
		return labelNames, nil
	}

	return labelNamesWithMatchers(h, matchers...)
}

// Postings returns the postings list iterator for the label pairs.
func (h *headIndexReader) Postings(name string, values ...string) (index.Postings, error) {
	switch len(values) {
	case 0:
		return index.EmptyPostings(), nil
	case 1:
		return h.head.postings.Get(name, values[0]), nil
	default:
		res := make([]index.Postings, 0, len(values))
		for _, value := range values {
			if p := h.head.postings.Get(name, value); !index.IsEmptyPostingsType(p) {
				res = append(res, p)
			}
		}
		return index.Merge(res...), nil
	}
}

func (h *headIndexReader) PostingsForMatchers(concurrent bool, ms ...*labels.Matcher) (index.Postings, error) {
	return h.head.pfmc.PostingsForMatchers(h, concurrent, ms...)
}

func (h *headIndexReader) SortedPostings(p index.Postings) index.Postings {
	series := make([]*memSeries, 0, 128)

	// Fetch all the series only once.
	for p.Next() {
		s := h.head.series.getByID(chunks.HeadSeriesRef(p.At()))
		if s == nil {
			level.Debug(h.head.logger).Log("msg", "Looked up series not found")
		} else {
			series = append(series, s)
		}
	}
	if err := p.Err(); err != nil {
		return index.ErrPostings(errors.Wrap(err, "expand postings"))
	}

	sort.Slice(series, func(i, j int) bool {
		return labels.Compare(series[i].lset, series[j].lset) < 0
	})

	// Convert back to list.
	ep := make([]storage.SeriesRef, 0, len(series))
	for _, p := range series {
		ep = append(ep, storage.SeriesRef(p.ref))
	}
	return index.NewListPostings(ep)
}

func (h *headIndexReader) ShardedPostings(p index.Postings, shardIndex, shardCount uint64) index.Postings {
	out := make([]storage.SeriesRef, 0, 128)

	for p.Next() {
		s := h.head.series.getByID(chunks.HeadSeriesRef(p.At()))
		if s == nil {
			level.Debug(h.head.logger).Log("msg", "Looked up series not found")
			continue
		}

		// Check if the series belong to the shard.
		if s.hash%shardCount != shardIndex {
			continue
		}

		out = append(out, storage.SeriesRef(s.ref))
	}

	return index.NewListPostings(out)
}

// Series returns the series for the given reference.
<<<<<<< HEAD
// Chunks are skipped if chks is nil.
func (h *headIndexReader) Series(ref storage.SeriesRef, lbls *labels.Labels, chks *[]chunks.Meta) error {
=======
func (h *headIndexReader) Series(ref storage.SeriesRef, builder *labels.ScratchBuilder, chks *[]chunks.Meta) error {
>>>>>>> 57cab58c
	s := h.head.series.getByID(chunks.HeadSeriesRef(ref))

	if s == nil {
		h.head.metrics.seriesNotFound.Inc()
		return storage.ErrNotFound
	}
	builder.Assign(s.lset)

	if chks == nil {
		return nil
	}

	s.Lock()
	defer s.Unlock()

	*chks = (*chks)[:0]

	for i, c := range s.mmappedChunks {
		// Do not expose chunks that are outside of the specified range.
		if !c.OverlapsClosedInterval(h.mint, h.maxt) {
			continue
		}
		*chks = append(*chks, chunks.Meta{
			MinTime: c.minTime,
			MaxTime: c.maxTime,
			Ref:     chunks.ChunkRef(chunks.NewHeadChunkRef(s.ref, s.headChunkID(i))),
		})
	}
	if s.headChunk != nil && s.headChunk.OverlapsClosedInterval(h.mint, h.maxt) {
		*chks = append(*chks, chunks.Meta{
			MinTime: s.headChunk.minTime,
			MaxTime: math.MaxInt64, // Set the head chunks as open (being appended to).
			Ref:     chunks.ChunkRef(chunks.NewHeadChunkRef(s.ref, s.headChunkID(len(s.mmappedChunks)))),
		})
	}

	return nil
}

// headChunkID returns the HeadChunkID referred to by the given position.
// * 0 <= pos < len(s.mmappedChunks) refer to s.mmappedChunks[pos]
// * pos == len(s.mmappedChunks) refers to s.headChunk
func (s *memSeries) headChunkID(pos int) chunks.HeadChunkID {
	return chunks.HeadChunkID(pos) + s.firstChunkID
}

// oooHeadChunkID returns the HeadChunkID referred to by the given position.
// * 0 <= pos < len(s.oooMmappedChunks) refer to s.oooMmappedChunks[pos]
// * pos == len(s.oooMmappedChunks) refers to s.oooHeadChunk
func (s *memSeries) oooHeadChunkID(pos int) chunks.HeadChunkID {
	return chunks.HeadChunkID(pos) + s.firstOOOChunkID
}

// LabelValueFor returns label value for the given label name in the series referred to by ID.
func (h *headIndexReader) LabelValueFor(id storage.SeriesRef, label string) (string, error) {
	memSeries := h.head.series.getByID(chunks.HeadSeriesRef(id))
	if memSeries == nil {
		return "", storage.ErrNotFound
	}

	value := memSeries.lset.Get(label)
	if value == "" {
		return "", storage.ErrNotFound
	}

	return value, nil
}

// LabelNamesFor returns all the label names for the series referred to by IDs.
// The names returned are sorted.
func (h *headIndexReader) LabelNamesFor(ids ...storage.SeriesRef) ([]string, error) {
	namesMap := make(map[string]struct{})
	for _, id := range ids {
		memSeries := h.head.series.getByID(chunks.HeadSeriesRef(id))
		if memSeries == nil {
			return nil, storage.ErrNotFound
		}
		memSeries.lset.Range(func(lbl labels.Label) {
			namesMap[lbl.Name] = struct{}{}
		})
	}
	names := make([]string, 0, len(namesMap))
	for name := range namesMap {
		names = append(names, name)
	}
	slices.Sort(names)
	return names, nil
}

// Chunks returns a ChunkReader against the block.
func (h *Head) Chunks() (ChunkReader, error) {
	return h.chunksRange(math.MinInt64, math.MaxInt64, h.iso.State(math.MinInt64, math.MaxInt64))
}

func (h *Head) chunksRange(mint, maxt int64, is *isolationState) (*headChunkReader, error) {
	h.closedMtx.Lock()
	defer h.closedMtx.Unlock()
	if h.closed {
		return nil, errors.New("can't read from a closed head")
	}
	if hmin := h.MinTime(); hmin > mint {
		mint = hmin
	}
	return &headChunkReader{
		head:     h,
		mint:     mint,
		maxt:     maxt,
		isoState: is,
	}, nil
}

type headChunkReader struct {
	head       *Head
	mint, maxt int64
	isoState   *isolationState
}

func (h *headChunkReader) Close() error {
	if h.isoState != nil {
		h.isoState.Close()
	}
	return nil
}

// Chunk returns the chunk for the reference number.
func (h *headChunkReader) Chunk(meta chunks.Meta) (chunkenc.Chunk, error) {
	sid, cid := chunks.HeadChunkRef(meta.Ref).Unpack()

	s := h.head.series.getByID(sid)
	// This means that the series has been garbage collected.
	if s == nil {
		return nil, storage.ErrNotFound
	}

	s.Lock()
	c, garbageCollect, err := s.chunk(cid, h.head.chunkDiskMapper, &h.head.memChunkPool)
	if err != nil {
		s.Unlock()
		return nil, err
	}
	defer func() {
		if garbageCollect {
			// Set this to nil so that Go GC can collect it after it has been used.
			c.chunk = nil
			h.head.memChunkPool.Put(c)
		}
	}()

	// This means that the chunk is outside the specified range.
	if !c.OverlapsClosedInterval(h.mint, h.maxt) {
		s.Unlock()
		return nil, storage.ErrNotFound
	}
	s.Unlock()

	return &safeChunk{
		Chunk:           c.chunk,
		s:               s,
		cid:             cid,
		isoState:        h.isoState,
		chunkDiskMapper: h.head.chunkDiskMapper,
		memChunkPool:    &h.head.memChunkPool,
	}, nil
}

// chunk returns the chunk for the HeadChunkID from memory or by m-mapping it from the disk.
// If garbageCollect is true, it means that the returned *memChunk
// (and not the chunkenc.Chunk inside it) can be garbage collected after its usage.
func (s *memSeries) chunk(id chunks.HeadChunkID, cdm chunkDiskMapper, memChunkPool *sync.Pool) (chunk *memChunk, garbageCollect bool, err error) {
	// ix represents the index of chunk in the s.mmappedChunks slice. The chunk id's are
	// incremented by 1 when new chunk is created, hence (id - firstChunkID) gives the slice index.
	// The max index for the s.mmappedChunks slice can be len(s.mmappedChunks)-1, hence if the ix
	// is len(s.mmappedChunks), it represents the next chunk, which is the head chunk.
	ix := int(id) - int(s.firstChunkID)
	if ix < 0 || ix > len(s.mmappedChunks) {
		return nil, false, storage.ErrNotFound
	}
	if ix == len(s.mmappedChunks) {
		if s.headChunk == nil {
			return nil, false, errors.New("invalid head chunk")
		}
		return s.headChunk, false, nil
	}
	chk, err := cdm.Chunk(s.mmappedChunks[ix].ref)
	if err != nil {
		if _, ok := err.(*chunks.CorruptionErr); ok {
			panic(err)
		}
		return nil, false, err
	}
	mc := memChunkPool.Get().(*memChunk)
	mc.chunk = chk
	mc.minTime = s.mmappedChunks[ix].minTime
	mc.maxTime = s.mmappedChunks[ix].maxTime
	return mc, true, nil
}

// oooMergedChunk returns the requested chunk based on the given chunks.Meta
// reference from memory or by m-mapping it from the disk. The returned chunk
// might be a merge of all the overlapping chunks, if any, amongst all the
// chunks in the OOOHead.
// This function is not thread safe unless the caller holds a lock.
func (s *memSeries) oooMergedChunk(meta chunks.Meta, cdm chunkDiskMapper, mint, maxt int64) (chunk *mergedOOOChunks, err error) {
	_, cid := chunks.HeadChunkRef(meta.Ref).Unpack()

	// ix represents the index of chunk in the s.mmappedChunks slice. The chunk meta's are
	// incremented by 1 when new chunk is created, hence (meta - firstChunkID) gives the slice index.
	// The max index for the s.mmappedChunks slice can be len(s.mmappedChunks)-1, hence if the ix
	// is len(s.mmappedChunks), it represents the next chunk, which is the head chunk.
	ix := int(cid) - int(s.firstOOOChunkID)
	if ix < 0 || ix > len(s.oooMmappedChunks) {
		return nil, storage.ErrNotFound
	}

	if ix == len(s.oooMmappedChunks) {
		if s.oooHeadChunk == nil {
			return nil, errors.New("invalid ooo head chunk")
		}
	}

	// We create a temporary slice of chunk metas to hold the information of all
	// possible chunks that may overlap with the requested chunk.
	tmpChks := make([]chunkMetaAndChunkDiskMapperRef, 0, len(s.oooMmappedChunks))

	oooHeadRef := chunks.ChunkRef(chunks.NewHeadChunkRef(s.ref, s.oooHeadChunkID(len(s.oooMmappedChunks))))
	if s.oooHeadChunk != nil && s.oooHeadChunk.OverlapsClosedInterval(mint, maxt) {
		// We only want to append the head chunk if this chunk existed when
		// Series() was called. This brings consistency in case new data
		// is added in between Series() and Chunk() calls.
		if oooHeadRef == meta.OOOLastRef {
			tmpChks = append(tmpChks, chunkMetaAndChunkDiskMapperRef{
				meta: chunks.Meta{
					// Ignoring samples added before and after the last known min and max time for this chunk.
					MinTime: meta.OOOLastMinTime,
					MaxTime: meta.OOOLastMaxTime,
					Ref:     oooHeadRef,
				},
			})
		}
	}

	for i, c := range s.oooMmappedChunks {
		chunkRef := chunks.ChunkRef(chunks.NewHeadChunkRef(s.ref, s.oooHeadChunkID(i)))
		// We can skip chunks that came in later than the last known OOOLastRef.
		if chunkRef > meta.OOOLastRef {
			break
		}

		if chunkRef == meta.OOOLastRef {
			tmpChks = append(tmpChks, chunkMetaAndChunkDiskMapperRef{
				meta: chunks.Meta{
					MinTime: meta.OOOLastMinTime,
					MaxTime: meta.OOOLastMaxTime,
					Ref:     chunkRef,
				},
				ref:      c.ref,
				origMinT: c.minTime,
				origMaxT: c.maxTime,
			})
		} else if c.OverlapsClosedInterval(mint, maxt) {
			tmpChks = append(tmpChks, chunkMetaAndChunkDiskMapperRef{
				meta: chunks.Meta{
					MinTime: c.minTime,
					MaxTime: c.maxTime,
					Ref:     chunkRef,
				},
				ref: c.ref,
			})
		}
	}

	// Next we want to sort all the collected chunks by min time so we can find
	// those that overlap and stop when we know the rest don't.
	sort.Sort(byMinTimeAndMinRef(tmpChks))

	mc := &mergedOOOChunks{}
	absoluteMax := int64(math.MinInt64)
	for _, c := range tmpChks {
		if c.meta.Ref != meta.Ref && (len(mc.chunks) == 0 || c.meta.MinTime > absoluteMax) {
			continue
		}
		if c.meta.Ref == oooHeadRef {
			var xor *chunkenc.XORChunk
			// If head chunk min and max time match the meta OOO markers
			// that means that the chunk has not expanded so we can append
			// it as it is.
			if s.oooHeadChunk.minTime == meta.OOOLastMinTime && s.oooHeadChunk.maxTime == meta.OOOLastMaxTime {
				xor, err = s.oooHeadChunk.chunk.ToXOR() // TODO(jesus.vazquez) (This is an optimization idea that has no priority and might not be that useful) See if we could use a copy of the underlying slice. That would leave the more expensive ToXOR() function only for the usecase where Bytes() is called.
			} else {
				// We need to remove samples that are outside of the markers
				xor, err = s.oooHeadChunk.chunk.ToXORBetweenTimestamps(meta.OOOLastMinTime, meta.OOOLastMaxTime)
			}
			if err != nil {
				return nil, errors.Wrap(err, "failed to convert ooo head chunk to xor chunk")
			}
			c.meta.Chunk = xor
		} else {
			chk, err := cdm.Chunk(c.ref)
			if err != nil {
				if _, ok := err.(*chunks.CorruptionErr); ok {
					return nil, errors.Wrap(err, "invalid ooo mmapped chunk")
				}
				return nil, err
			}
			if c.meta.Ref == meta.OOOLastRef &&
				(c.origMinT != meta.OOOLastMinTime || c.origMaxT != meta.OOOLastMaxTime) {
				// The head expanded and was memory mapped so now we need to
				// wrap the chunk within a chunk that doesnt allows us to iterate
				// through samples out of the OOOLastMinT and OOOLastMaxT
				// markers.
				c.meta.Chunk = boundedChunk{chk, meta.OOOLastMinTime, meta.OOOLastMaxTime}
			} else {
				c.meta.Chunk = chk
			}
		}
		mc.chunks = append(mc.chunks, c.meta)
		if c.meta.MaxTime > absoluteMax {
			absoluteMax = c.meta.MaxTime
		}
	}

	return mc, nil
}

var _ chunkenc.Chunk = &mergedOOOChunks{}

// mergedOOOChunks holds the list of overlapping chunks. This struct satisfies
// chunkenc.Chunk.
type mergedOOOChunks struct {
	chunks []chunks.Meta
}

// Bytes is a very expensive method because its calling the iterator of all the
// chunks in the mergedOOOChunk and building a new chunk with the samples.
func (o mergedOOOChunks) Bytes() []byte {
	xc := chunkenc.NewXORChunk()
	app, err := xc.Appender()
	if err != nil {
		panic(err)
	}
	it := o.Iterator(nil)
	for it.Next() == chunkenc.ValFloat {
		t, v := it.At()
		app.Append(t, v)
	}

	return xc.Bytes()
}

func (o mergedOOOChunks) Encoding() chunkenc.Encoding {
	return chunkenc.EncXOR
}

func (o mergedOOOChunks) Appender() (chunkenc.Appender, error) {
	return nil, errors.New("can't append to mergedOOOChunks")
}

func (o mergedOOOChunks) Iterator(iterator chunkenc.Iterator) chunkenc.Iterator {
	return storage.ChainSampleIteratorFromMetas(iterator, o.chunks)
}

func (o mergedOOOChunks) NumSamples() int {
	samples := 0
	for _, c := range o.chunks {
		samples += c.Chunk.NumSamples()
	}
	return samples
}

func (o mergedOOOChunks) Compact() {}

var _ chunkenc.Chunk = &boundedChunk{}

// boundedChunk is an implementation of chunkenc.Chunk that uses a
// boundedIterator that only iterates through samples which timestamps are
// >= minT and <= maxT
type boundedChunk struct {
	chunkenc.Chunk
	minT int64
	maxT int64
}

func (b boundedChunk) Bytes() []byte {
	xor := chunkenc.NewXORChunk()
	a, _ := xor.Appender()
	it := b.Iterator(nil)
	for it.Next() == chunkenc.ValFloat {
		t, v := it.At()
		a.Append(t, v)
	}
	return xor.Bytes()
}

func (b boundedChunk) Iterator(iterator chunkenc.Iterator) chunkenc.Iterator {
	it := b.Chunk.Iterator(iterator)
	if it == nil {
		panic("iterator shouldn't be nil")
	}
	return boundedIterator{it, b.minT, b.maxT}
}

var _ chunkenc.Iterator = &boundedIterator{}

// boundedIterator is an implementation of Iterator that only iterates through
// samples which timestamps are >= minT and <= maxT
type boundedIterator struct {
	chunkenc.Iterator
	minT int64
	maxT int64
}

// Next the first time its called it will advance as many positions as necessary
// until its able to find a sample within the bounds minT and maxT.
// If there are samples within bounds it will advance one by one amongst them.
// If there are no samples within bounds it will return false.
func (b boundedIterator) Next() chunkenc.ValueType {
	for b.Iterator.Next() == chunkenc.ValFloat {
		t, _ := b.Iterator.At()
		if t < b.minT {
			continue
		} else if t > b.maxT {
			return chunkenc.ValNone
		}
		return chunkenc.ValFloat
	}
	return chunkenc.ValNone
}

func (b boundedIterator) Seek(t int64) chunkenc.ValueType {
	if t < b.minT {
		// We must seek at least up to b.minT if it is asked for something before that.
		val := b.Iterator.Seek(b.minT)
		if !(val == chunkenc.ValFloat) {
			return chunkenc.ValNone
		}
		t, _ := b.Iterator.At()
		if t <= b.maxT {
			return chunkenc.ValFloat
		}
	}
	if t > b.maxT {
		// We seek anyway so that the subsequent Next() calls will also return false.
		b.Iterator.Seek(t)
		return chunkenc.ValNone
	}
	return b.Iterator.Seek(t)
}

// safeChunk makes sure that the chunk can be accessed without a race condition
type safeChunk struct {
	chunkenc.Chunk
	s               *memSeries
	cid             chunks.HeadChunkID
	isoState        *isolationState
	chunkDiskMapper chunkDiskMapper
	memChunkPool    *sync.Pool
}

func (c *safeChunk) Iterator(reuseIter chunkenc.Iterator) chunkenc.Iterator {
	c.s.Lock()
	it := c.s.iterator(c.cid, c.isoState, c.chunkDiskMapper, c.memChunkPool, reuseIter)
	c.s.Unlock()
	return it
}

// iterator returns a chunk iterator for the requested chunkID, or a NopIterator if the requested ID is out of range.
// It is unsafe to call this concurrently with s.append(...) without holding the series lock.
func (s *memSeries) iterator(id chunks.HeadChunkID, isoState *isolationState, chunkDiskMapper chunkDiskMapper, memChunkPool *sync.Pool, it chunkenc.Iterator) chunkenc.Iterator {
	c, garbageCollect, err := s.chunk(id, chunkDiskMapper, memChunkPool)
	// TODO(fabxc): Work around! An error will be returns when a querier have retrieved a pointer to a
	// series's chunk, which got then garbage collected before it got
	// accessed.  We must ensure to not garbage collect as long as any
	// readers still hold a reference.
	if err != nil {
		return chunkenc.NewNopIterator()
	}
	defer func() {
		if garbageCollect {
			// Set this to nil so that Go GC can collect it after it has been used.
			// This should be done always at the end.
			c.chunk = nil
			memChunkPool.Put(c)
		}
	}()

	ix := int(id) - int(s.firstChunkID)

	numSamples := c.chunk.NumSamples()
	stopAfter := numSamples

	if isoState != nil && !isoState.IsolationDisabled() {
		totalSamples := 0    // Total samples in this series.
		previousSamples := 0 // Samples before this chunk.

		for j, d := range s.mmappedChunks {
			totalSamples += int(d.numSamples)
			if j < ix {
				previousSamples += int(d.numSamples)
			}
		}

		if s.headChunk != nil {
			totalSamples += s.headChunk.chunk.NumSamples()
		}

		// Removing the extra transactionIDs that are relevant for samples that
		// come after this chunk, from the total transactionIDs.
		appendIDsToConsider := s.txs.txIDCount - (totalSamples - (previousSamples + numSamples))

		// Iterate over the appendIDs, find the first one that the isolation state says not
		// to return.
		it := s.txs.iterator()
		for index := 0; index < appendIDsToConsider; index++ {
			appendID := it.At()
			if appendID <= isoState.maxAppendID { // Easy check first.
				if _, ok := isoState.incompleteAppends[appendID]; !ok {
					it.Next()
					continue
				}
			}
			stopAfter = numSamples - (appendIDsToConsider - index)
			if stopAfter < 0 {
				stopAfter = 0 // Stopped in a previous chunk.
			}
			break
		}
	}

	if stopAfter == 0 {
		return chunkenc.NewNopIterator()
	}
	if stopAfter == numSamples {
		return c.chunk.Iterator(it)
	}
	return makeStopIterator(c.chunk, it, stopAfter)
}

// stopIterator wraps an Iterator, but only returns the first
// stopAfter values, if initialized with i=-1.
type stopIterator struct {
	chunkenc.Iterator

	i, stopAfter int
}

func (it *stopIterator) Next() chunkenc.ValueType {
	if it.i+1 >= it.stopAfter {
		return chunkenc.ValNone
	}
	it.i++
	return it.Iterator.Next()
}

func makeStopIterator(c chunkenc.Chunk, it chunkenc.Iterator, stopAfter int) chunkenc.Iterator {
	// Re-use the Iterator object if it is a stopIterator.
	if stopIter, ok := it.(*stopIterator); ok {
		stopIter.Iterator = c.Iterator(stopIter.Iterator)
		stopIter.i = -1
		stopIter.stopAfter = stopAfter
		return stopIter
	}

	return &stopIterator{
		Iterator:  c.Iterator(it),
		i:         -1,
		stopAfter: stopAfter,
	}
}<|MERGE_RESOLUTION|>--- conflicted
+++ resolved
@@ -175,12 +175,7 @@
 }
 
 // Series returns the series for the given reference.
-<<<<<<< HEAD
-// Chunks are skipped if chks is nil.
-func (h *headIndexReader) Series(ref storage.SeriesRef, lbls *labels.Labels, chks *[]chunks.Meta) error {
-=======
 func (h *headIndexReader) Series(ref storage.SeriesRef, builder *labels.ScratchBuilder, chks *[]chunks.Meta) error {
->>>>>>> 57cab58c
 	s := h.head.series.getByID(chunks.HeadSeriesRef(ref))
 
 	if s == nil {
