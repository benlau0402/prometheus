--- conflicted
+++ resolved
@@ -875,22 +875,7 @@
 		},
 	} {
 		t.Run(tc.name, func(t *testing.T) {
-<<<<<<< HEAD
 			app, scrapeManager := setupScrapeManager(t, tc.enableCTZeroIngestion)
-=======
-			app := &collectResultAppender{}
-			scrapeManager, err := NewManager(
-				&Options{
-					EnableCreatedTimestampZeroIngestion: tc.enableCTZeroIngestion,
-					skipOffsetting:                      true,
-				},
-				log.NewLogfmtLogger(os.Stderr),
-				nil,
-				&collectResultAppendable{app},
-				prometheus.NewRegistry(),
-			)
-			require.NoError(t, err)
->>>>>>> 5b9148e5
 
 			toWrite := prepareWriteData(t, mName, tc.typ, tc.counterSampleProto, tc.counterSampleText)
 
