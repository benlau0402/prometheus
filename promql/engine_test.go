--- conflicted
+++ resolved
@@ -962,18 +962,10 @@
 		{
 			Query:        "max_over_time(metricWith1HistogramEvery10Seconds[60s])[20s:5s]",
 			Start:        time.Unix(201, 0),
-<<<<<<< HEAD
-			PeakSamples:  72,
-			TotalSamples: 288, // (1 histogram (size 12) / 10 seconds * 60 seconds) * 4
-			TotalSamplesPerStep: stats.TotalSamplesPerStep{
-				201000: 288,
-=======
 			PeakSamples:  78,
-			TotalSamples: 338, // (1 histogram (size 13 HPoint) / 10 seconds * 60 seconds) * 4 + 2 * 13 as
-			// max_over_time(metricWith1SampleEvery10Seconds[60s]) @ 190 and 200 will return 7 samples.
-			TotalSamplesPerStep: stats.TotalSamplesPerStep{
-				201000: 338,
->>>>>>> f4b1fcb7
+			TotalSamples: 312, // (1 histogram (size 13) / 10 seconds * 60 seconds) * 4
+			TotalSamplesPerStep: stats.TotalSamplesPerStep{
+				201000: 312,
 			},
 		},
 		{
