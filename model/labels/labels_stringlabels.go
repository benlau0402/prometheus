--- conflicted
+++ resolved
@@ -450,11 +450,7 @@
 	return ls
 }
 
-<<<<<<< HEAD
-// InternStrings calls intern on every string value inside ls, replacing them with what it returns.
-=======
 // InternStrings is a no-op because it would only save when the whole set of labels is identical.
->>>>>>> aba00714
 func (ls *Labels) InternStrings(intern func(string) string) {
 }
 
