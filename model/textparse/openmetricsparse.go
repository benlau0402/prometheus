// Copyright 2018 The Prometheus Authors
// Licensed under the Apache License, Version 2.0 (the "License");
// you may not use this file except in compliance with the License.
// You may obtain a copy of the License at
//
// http://www.apache.org/licenses/LICENSE-2.0
//
// Unless required by applicable law or agreed to in writing, software
// distributed under the License is distributed on an "AS IS" BASIS,
// WITHOUT WARRANTIES OR CONDITIONS OF ANY KIND, either express or implied.
// See the License for the specific language governing permissions and
// limitations under the License.

//go:generate go get -u modernc.org/golex
//go:generate golex -o=openmetricslex.l.go openmetricslex.l

package textparse

import (
	"errors"
	"fmt"
	"io"
	"math"
	"strings"
	"unicode/utf8"

	"github.com/prometheus/common/model"

	"github.com/prometheus/prometheus/model/exemplar"
	"github.com/prometheus/prometheus/model/histogram"
	"github.com/prometheus/prometheus/model/labels"
	"github.com/prometheus/prometheus/model/value"
)

type openMetricsLexer struct {
	b     []byte
	i     int
	start int
	err   error
	state int
}

// buf returns the buffer of the current token.
func (l *openMetricsLexer) buf() []byte {
	return l.b[l.start:l.i]
}

// next advances the openMetricsLexer to the next character.
func (l *openMetricsLexer) next() byte {
	l.i++
	if l.i >= len(l.b) {
		l.err = io.EOF
		return byte(tEOF)
	}
	// Lex struggles with null bytes. If we are in a label value or help string, where
	// they are allowed, consume them here immediately.
	for l.b[l.i] == 0 && (l.state == sLValue || l.state == sMeta2 || l.state == sComment) {
		l.i++
		if l.i >= len(l.b) {
			l.err = io.EOF
			return byte(tEOF)
		}
	}
	return l.b[l.i]
}

func (l *openMetricsLexer) Error(es string) {
	l.err = errors.New(es)
}

// OpenMetricsParser parses samples from a byte slice of samples in the official
// OpenMetrics text exposition format.
// This is based on the working draft https://docs.google.com/document/u/1/d/1KwV0mAXwwbvvifBvDKH_LU1YjyXE_wxCkHNoCGq1GX0/edit
type OpenMetricsParser struct {
	l       *openMetricsLexer
	builder labels.ScratchBuilder
	series  []byte
	text    []byte
	mtype   model.MetricType
	val     float64
	ts      int64
	hasTS   bool
	start   int
	offsets []int

	eOffsets      []int
	exemplar      []byte
	exemplarVal   float64
	exemplarTs    int64
	hasExemplarTs bool
}

// NewOpenMetricsParser returns a new parser of the byte slice.
func NewOpenMetricsParser(b []byte) Parser {
	return &OpenMetricsParser{l: &openMetricsLexer{b: b}}
}

// Series returns the bytes of the series, the timestamp if set, and the value
// of the current sample.
func (p *OpenMetricsParser) Series() ([]byte, *int64, float64) {
	if p.hasTS {
		ts := p.ts
		return p.series, &ts, p.val
	}
	return p.series, nil, p.val
}

// Histogram returns (nil, nil, nil, nil) for now because OpenMetrics does not
// support sparse histograms yet.
func (p *OpenMetricsParser) Histogram() ([]byte, *int64, *histogram.Histogram, *histogram.FloatHistogram) {
	return nil, nil, nil, nil
}

// Help returns the metric name and help text in the current entry.
// Must only be called after Next returned a help entry.
// The returned byte slices become invalid after the next call to Next.
func (p *OpenMetricsParser) Help() ([]byte, []byte) {
	m := p.l.b[p.offsets[0]:p.offsets[1]]

	// Replacer causes allocations. Replace only when necessary.
	if strings.IndexByte(yoloString(p.text), byte('\\')) >= 0 {
		// OpenMetrics always uses the Prometheus format label value escaping.
		return m, []byte(lvalReplacer.Replace(string(p.text)))
	}
	return m, p.text
}

// Type returns the metric name and type in the current entry.
// Must only be called after Next returned a type entry.
// The returned byte slices become invalid after the next call to Next.
func (p *OpenMetricsParser) Type() ([]byte, model.MetricType) {
	return p.l.b[p.offsets[0]:p.offsets[1]], p.mtype
}

// Unit returns the metric name and unit in the current entry.
// Must only be called after Next returned a unit entry.
// The returned byte slices become invalid after the next call to Next.
func (p *OpenMetricsParser) Unit() ([]byte, []byte) {
	return p.l.b[p.offsets[0]:p.offsets[1]], p.text
}

// Comment returns the text of the current comment.
// Must only be called after Next returned a comment entry.
// The returned byte slice becomes invalid after the next call to Next.
func (p *OpenMetricsParser) Comment() []byte {
	return p.text
}

// Metric writes the labels of the current sample into the passed labels.
// It returns the string from which the metric was parsed.
func (p *OpenMetricsParser) Metric(l *labels.Labels) string {
	// Copy the buffer to a string: this is only necessary for the return value.
	s := string(p.series)

	p.builder.Reset()
	p.builder.Add(labels.MetricName, s[p.offsets[0]-p.start:p.offsets[1]-p.start])

	for i := 2; i < len(p.offsets); i += 4 {
		a := p.offsets[i] - p.start
		b := p.offsets[i+1] - p.start
		c := p.offsets[i+2] - p.start
		d := p.offsets[i+3] - p.start

		value := s[c:d]
		// Replacer causes allocations. Replace only when necessary.
		if strings.IndexByte(s[c:d], byte('\\')) >= 0 {
			value = lvalReplacer.Replace(value)
		}
		p.builder.Add(s[a:b], value)
	}

	p.builder.Sort()
	*l = p.builder.Labels()

	return s
}

// Exemplar writes the exemplar of the current sample into the passed exemplar.
// It returns whether an exemplar exists. As OpenMetrics only ever has one
// exemplar per sample, every call after the first (for the same sample) will
// always return false.
func (p *OpenMetricsParser) Exemplar(e *exemplar.Exemplar) bool {
	if len(p.exemplar) == 0 {
		return false
	}

	// Allocate the full immutable string immediately, so we just
	// have to create references on it below.
	s := string(p.exemplar)

	e.Value = p.exemplarVal
	if p.hasExemplarTs {
		e.HasTs = true
		e.Ts = p.exemplarTs
	}

	p.builder.Reset()
	for i := 0; i < len(p.eOffsets); i += 4 {
		a := p.eOffsets[i] - p.start
		b := p.eOffsets[i+1] - p.start
		c := p.eOffsets[i+2] - p.start
		d := p.eOffsets[i+3] - p.start

		p.builder.Add(s[a:b], s[c:d])
	}

	p.builder.Sort()
	e.Labels = p.builder.Labels()

	// Wipe exemplar so that future calls return false.
	p.exemplar = p.exemplar[:0]
	return true
}

// CreatedTimestamp returns nil as it's not implemented yet.
// TODO(bwplotka): https://github.com/prometheus/prometheus/issues/12980
func (p *OpenMetricsParser) CreatedTimestamp() *int64 {
	return nil
}

// nextToken returns the next token from the openMetricsLexer.
func (p *OpenMetricsParser) nextToken() token {
	tok := p.l.Lex()
	return tok
}

func (p *OpenMetricsParser) parseError(exp string, got token) error {
	e := p.l.i + 1
	if len(p.l.b) < e {
		e = len(p.l.b)
	}
	return fmt.Errorf("%s, got %q (%q) while parsing: %q", exp, p.l.b[p.l.start:e], got, p.l.b[p.start:e])
}

// Next advances the parser to the next sample. It returns false if no
// more samples were read or an error occurred.
func (p *OpenMetricsParser) Next() (Entry, error) {
	var err error

	p.start = p.l.i
	p.offsets = p.offsets[:0]
	p.eOffsets = p.eOffsets[:0]
	p.exemplar = p.exemplar[:0]
	p.exemplarVal = 0
	p.hasExemplarTs = false

	switch t := p.nextToken(); t {
	case tEOFWord:
		if t := p.nextToken(); t != tEOF {
			return EntryInvalid, errors.New("unexpected data after # EOF")
		}
		return EntryInvalid, io.EOF
	case tEOF:
		return EntryInvalid, errors.New("data does not end with # EOF")
	case tHelp, tType, tUnit:
		switch t2 := p.nextToken(); t2 {
		case tMName:
			mStart := p.l.start
			mEnd := p.l.i
			if p.l.b[mStart] == '"' && p.l.b[mEnd-1] == '"' {
				mStart++
				mEnd--
			}
			p.offsets = append(p.offsets, mStart, mEnd)
		default:
			return EntryInvalid, p.parseError("expected metric name after "+t.String(), t2)
		}
		switch t2 := p.nextToken(); t2 {
		case tText:
			if len(p.l.buf()) > 1 {
				p.text = p.l.buf()[1 : len(p.l.buf())-1]
			} else {
				p.text = []byte{}
			}
		default:
			return EntryInvalid, fmt.Errorf("expected text in %s", t.String())
		}
		switch t {
		case tType:
			switch s := yoloString(p.text); s {
			case "counter":
				p.mtype = model.MetricTypeCounter
			case "gauge":
				p.mtype = model.MetricTypeGauge
			case "histogram":
				p.mtype = model.MetricTypeHistogram
			case "gaugehistogram":
				p.mtype = model.MetricTypeGaugeHistogram
			case "summary":
				p.mtype = model.MetricTypeSummary
			case "info":
				p.mtype = model.MetricTypeInfo
			case "stateset":
				p.mtype = model.MetricTypeStateset
			case "unknown":
				p.mtype = model.MetricTypeUnknown
			default:
				return EntryInvalid, fmt.Errorf("invalid metric type %q", s)
			}
		case tHelp:
			if !utf8.Valid(p.text) {
				return EntryInvalid, fmt.Errorf("help text %q is not a valid utf8 string", p.text)
			}
		}
		switch t {
		case tHelp:
			return EntryHelp, nil
		case tType:
			return EntryType, nil
		case tUnit:
			m := yoloString(p.l.b[p.offsets[0]:p.offsets[1]])
			u := yoloString(p.text)
			if len(u) > 0 {
				if !strings.HasSuffix(m, u) || len(m) < len(u)+1 || p.l.b[p.offsets[1]-len(u)-1] != '_' {
					return EntryInvalid, fmt.Errorf("unit %q not a suffix of metric %q", u, m)
				}
			}
			return EntryUnit, nil
		}

	case tBraceOpen:
		// We found a brace, so make room for the eventual metric name. If these
		// values aren't updated, then the metric name was not set inside the
		// braces and we can return an error.
		if len(p.offsets) == 0 {
			p.offsets = []int{-1, -1}
		}
		if p.offsets, err = p.parseLVals(p.offsets); err != nil {
			return EntryInvalid, err
		}

		p.series = p.l.b[p.start:p.l.i]
		return p.parseMetricSuffix(p.nextToken())
	case tMName:
		p.offsets = append(p.offsets, p.start, p.l.i)
		if err := p.verifyMetricName(p.offsets[0], p.offsets[1]); err != nil {
			return EntryInvalid, err
		}
		p.series = p.l.b[p.start:p.l.i]

		t2 := p.nextToken()
		if t2 == tBraceOpen {
			p.offsets, err = p.parseLVals(p.offsets)
			if err != nil {
				return EntryInvalid, err
			}
			p.series = p.l.b[p.start:p.l.i]
			t2 = p.nextToken()
		}
		return p.parseMetricSuffix(t2)

	default:
		err = p.parseError("expected a valid start token", t)
	}
	return EntryInvalid, err
}

func (p *OpenMetricsParser) parseComment() error {
	var err error
	// Parse the labels.
	p.eOffsets, err = p.parseLVals(p.eOffsets)
	if err != nil {
		return err
	}
	p.exemplar = p.l.b[p.start:p.l.i]

	// Get the value.
	p.exemplarVal, err = p.getFloatValue(p.nextToken(), "exemplar labels")
	if err != nil {
		return err
	}

	// Read the optional timestamp.
	p.hasExemplarTs = false
	switch t2 := p.nextToken(); t2 {
	case tEOF:
		return errors.New("data does not end with # EOF")
	case tLinebreak:
		break
	case tTimestamp:
		p.hasExemplarTs = true
		var ts float64
		// A float is enough to hold what we need for millisecond resolution.
		if ts, err = parseFloat(yoloString(p.l.buf()[1:])); err != nil {
			return fmt.Errorf("%w while parsing: %q", err, p.l.b[p.start:p.l.i])
		}
		if math.IsNaN(ts) || math.IsInf(ts, 0) {
			return fmt.Errorf("invalid exemplar timestamp %f", ts)
		}
		p.exemplarTs = int64(ts * 1000)
		switch t3 := p.nextToken(); t3 {
		case tLinebreak:
		default:
			return p.parseError("expected next entry after exemplar timestamp", t3)
		}
	default:
		return p.parseError("expected timestamp or comment", t2)
	}
	return nil
}

func (p *OpenMetricsParser) parseLVals(offsets []int) ([]int, error) {
	t := p.nextToken()
	for {
		curTStart := p.l.start
		curTI := p.l.i
		switch t {
		case tBraceClose:
			return offsets, nil
		case tLName:
		case tQString:
		default:
			return nil, p.parseError("expected label name", t)
		}

		t = p.nextToken()
		// A quoted string followed by a comma or brace is a metric name. Set the
		// offsets and continue processing.
		if t == tComma || t == tBraceClose {
			if offsets[0] != -1 || offsets[1] != -1 {
				return nil, fmt.Errorf("metric name already set while parsing: %q", p.l.b[p.start:p.l.i])
			}
			offsets[0] = curTStart + 1
			offsets[1] = curTI - 1
			if err := p.verifyMetricName(offsets[0], offsets[1]); err != nil {
				return nil, err
			}
			if t == tBraceClose {
				return offsets, nil
			}
			t = p.nextToken()
			continue
		}
		// We have a label name.
		offsets = append(offsets, curTStart, curTI)

		if t != tEqual {
			return nil, p.parseError("expected equal", t)
		}
		if t := p.nextToken(); t != tLValue {
			return nil, p.parseError("expected label value", t)
		}
		if !utf8.Valid(p.l.buf()) {
			return nil, fmt.Errorf("invalid UTF-8 label value: %q", p.l.buf())
		}

		// The openMetricsLexer ensures the value string is quoted. Strip first
		// and last character.
		offsets = append(offsets, p.l.start+1, p.l.i-1)

		// Free trailing commas are allowed.
		t = p.nextToken()
		if t == tComma {
			t = p.nextToken()
		} else if t != tBraceClose {
			return nil, p.parseError("expected comma or brace close", t)
		}
	}
}

// parseMetricSuffix parses the end of the line after the metric name and
// labels. It starts parsing with the provided token.
func (p *OpenMetricsParser) parseMetricSuffix(t token) (Entry, error) {
	if p.offsets[0] == -1 {
		return EntryInvalid, fmt.Errorf("metric name not set while parsing: %q", p.l.b[p.start:p.l.i])
	}

	var err error
	p.val, err = p.getFloatValue(t, "metric")
	if err != nil {
		return EntryInvalid, err
	}

	p.hasTS = false
	switch t2 := p.nextToken(); t2 {
	case tEOF:
		return EntryInvalid, errors.New("data does not end with # EOF")
	case tLinebreak:
		break
	case tComment:
		if err := p.parseComment(); err != nil {
			return EntryInvalid, err
		}
	case tTimestamp:
		p.hasTS = true
		var ts float64
		// A float is enough to hold what we need for millisecond resolution.
		if ts, err = parseFloat(yoloString(p.l.buf()[1:])); err != nil {
<<<<<<< HEAD
			return EntryInvalid, fmt.Errorf("%v while parsing: %q", err, p.l.b[p.start:p.l.i])
=======
			return EntryInvalid, fmt.Errorf("%w while parsing: %q", err, p.l.b[p.start:p.l.i])
>>>>>>> 3911f610
		}
		if math.IsNaN(ts) || math.IsInf(ts, 0) {
			return EntryInvalid, fmt.Errorf("invalid timestamp %f", ts)
		}
		p.ts = int64(ts * 1000)
		switch t3 := p.nextToken(); t3 {
		case tLinebreak:
		case tComment:
			if err := p.parseComment(); err != nil {
				return EntryInvalid, err
			}
		default:
			return EntryInvalid, p.parseError("expected next entry after timestamp", t3)
		}
	}
	return EntrySeries, nil
}

func (p *OpenMetricsParser) getFloatValue(t token, after string) (float64, error) {
	if t != tValue {
		return 0, p.parseError(fmt.Sprintf("expected value after %v", after), t)
	}
	val, err := parseFloat(yoloString(p.l.buf()[1:]))
	if err != nil {
		return 0, fmt.Errorf("%w while parsing: %q", err, p.l.b[p.start:p.l.i])
	}
	// Ensure canonical NaN value.
	if math.IsNaN(p.exemplarVal) {
		val = math.Float64frombits(value.NormalNaN)
	}
	return val, nil
}

func (p *OpenMetricsParser) verifyMetricName(start, end int) error {
	m := yoloString(p.l.b[start:end])
	if !model.IsValidMetricName(model.LabelValue(m)) {
		return fmt.Errorf("metric name %q is not valid", m)
	}
	return nil
}<|MERGE_RESOLUTION|>--- conflicted
+++ resolved
@@ -486,11 +486,7 @@
 		var ts float64
 		// A float is enough to hold what we need for millisecond resolution.
 		if ts, err = parseFloat(yoloString(p.l.buf()[1:])); err != nil {
-<<<<<<< HEAD
-			return EntryInvalid, fmt.Errorf("%v while parsing: %q", err, p.l.b[p.start:p.l.i])
-=======
 			return EntryInvalid, fmt.Errorf("%w while parsing: %q", err, p.l.b[p.start:p.l.i])
->>>>>>> 3911f610
 		}
 		if math.IsNaN(ts) || math.IsInf(ts, 0) {
 			return EntryInvalid, fmt.Errorf("invalid timestamp %f", ts)
