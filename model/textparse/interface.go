// Copyright 2018 The Prometheus Authors
// Licensed under the Apache License, Version 2.0 (the "License");
// you may not use this file except in compliance with the License.
// You may obtain a copy of the License at
//
// http://www.apache.org/licenses/LICENSE-2.0
//
// Unless required by applicable law or agreed to in writing, software
// distributed under the License is distributed on an "AS IS" BASIS,
// WITHOUT WARRANTIES OR CONDITIONS OF ANY KIND, either express or implied.
// See the License for the specific language governing permissions and
// limitations under the License.

package textparse

import (
	"mime"

	"github.com/prometheus/prometheus/model/exemplar"
	"github.com/prometheus/prometheus/model/histogram"
	"github.com/prometheus/prometheus/model/labels"
)

// Parser parses samples from a byte slice of samples in the official
// Prometheus and OpenMetrics text exposition formats.
type Parser interface {
	// Series returns the bytes of a series with a simple float64 as a
	// value, the timestamp if set, and the value of the current sample.
	Series() ([]byte, *int64, float64)

	// Histogram returns the bytes of a series with a sparse histogram as a
	// value, the timestamp if set, and the histogram in the current sample.
	Histogram() ([]byte, *int64, *histogram.Histogram)

	// Help returns the metric name and help text in the current entry.
	// Must only be called after Next returned a help entry.
	// The returned byte slices become invalid after the next call to Next.
	Help() ([]byte, []byte)

	// Type returns the metric name and type in the current entry.
	// Must only be called after Next returned a type entry.
	// The returned byte slices become invalid after the next call to Next.
	Type() ([]byte, MetricType)

	// Unit returns the metric name and unit in the current entry.
	// Must only be called after Next returned a unit entry.
	// The returned byte slices become invalid after the next call to Next.
	Unit() ([]byte, []byte)

	// Comment returns the text of the current comment.
	// Must only be called after Next returned a comment entry.
	// The returned byte slice becomes invalid after the next call to Next.
	Comment() []byte

	// Metric writes the labels of the current sample into the passed labels.
	// It returns the string from which the metric was parsed.
	Metric(l *labels.Labels) string

	// Exemplar writes the exemplar of the current sample into the passed
	// exemplar. It returns if an exemplar exists or not.
	Exemplar(l *exemplar.Exemplar) bool

	// Next advances the parser to the next sample. It returns false if no
	// more samples were read or an error occurred.
	Next() (Entry, error)
}

// New returns a new parser of the byte slice.
//
// This function always returns a valid parser, but might additionally
// return an error if the content type cannot be parsed.
func New(b []byte, contentType string) (Parser, error) {
	if contentType == "" {
		return NewPromParser(b), nil
	}

	mediaType, _, err := mime.ParseMediaType(contentType)
<<<<<<< HEAD
	if err != nil {
		return NewPromParser(b)
	}
	switch mediaType {
	case "application/openmetrics-text":
		return NewOpenMetricsParser(b)
	case "application/vnd.google.protobuf":
		return NewProtobufParser(b)
	default:
		return NewPromParser(b)
	}
=======
	if err == nil && mediaType == "application/openmetrics-text" {
		return NewOpenMetricsParser(b), nil
	}
	return NewPromParser(b), err
>>>>>>> a64b9fe3
}

// Entry represents the type of a parsed entry.
type Entry int

const (
	EntryInvalid   Entry = -1
	EntryType      Entry = 0
	EntryHelp      Entry = 1
	EntrySeries    Entry = 2 // A series with a simple float64 as value.
	EntryComment   Entry = 3
	EntryUnit      Entry = 4
	EntryHistogram Entry = 5 // A series with a sparse histogram as a value.
)

// MetricType represents metric type values.
type MetricType string

const (
	MetricTypeCounter        = MetricType("counter")
	MetricTypeGauge          = MetricType("gauge")
	MetricTypeHistogram      = MetricType("histogram")
	MetricTypeGaugeHistogram = MetricType("gaugehistogram")
	MetricTypeSummary        = MetricType("summary")
	MetricTypeInfo           = MetricType("info")
	MetricTypeStateset       = MetricType("stateset")
	MetricTypeUnknown        = MetricType("unknown")
)<|MERGE_RESOLUTION|>--- conflicted
+++ resolved
@@ -75,24 +75,17 @@
 	}
 
 	mediaType, _, err := mime.ParseMediaType(contentType)
-<<<<<<< HEAD
 	if err != nil {
-		return NewPromParser(b)
+		return NewPromParser(b), err
 	}
 	switch mediaType {
 	case "application/openmetrics-text":
-		return NewOpenMetricsParser(b)
+		return NewOpenMetricsParser(b), nil
 	case "application/vnd.google.protobuf":
-		return NewProtobufParser(b)
+		return NewProtobufParser(b), nil
 	default:
-		return NewPromParser(b)
+		return NewPromParser(b), nil
 	}
-=======
-	if err == nil && mediaType == "application/openmetrics-text" {
-		return NewOpenMetricsParser(b), nil
-	}
-	return NewPromParser(b), err
->>>>>>> a64b9fe3
 }
 
 // Entry represents the type of a parsed entry.
