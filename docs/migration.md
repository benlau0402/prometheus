--- conflicted
+++ resolved
@@ -30,19 +30,15 @@
       represented as `https://example.com/metrics:443` and 
       `http://example.com/metrics:80` respectively, add them to your target URLs
   - `agent`
-<<<<<<< HEAD
       - Instead use the dedicated `--agent` CLI flag.
-=======
-    Instead use the dedicated `--agent` CLI flag.
   - `auto-gomemlimit`
-    Prometheus v3 will automatically set `GOMEMLIMIT` to match the Linux 
-    container memory limit. If there is no container limit, or the process is 
-    running outside of containers, the system memory total is used. To disable 
-    this, `--no-auto-gomemlimit` is available.
+      - Prometheus v3 will automatically set `GOMEMLIMIT` to match the Linux 
+      container memory limit. If there is no container limit, or the process is 
+      running outside of containers, the system memory total is used. To disable 
+      this, `--no-auto-gomemlimit` is available.
   - `auto-gomaxprocs`
-    Prometheus v3 will automatically set `GOMAXPROCS` to match the Linux 
-    container CPU quota. To disable this, `--no-auto-gomaxprocs` is available.
->>>>>>> 14f7a8e6
+      - Prometheus v3 will automatically set `GOMAXPROCS` to match the Linux 
+      container CPU quota. To disable this, `--no-auto-gomaxprocs` is available.
 
   Prometheus v3 will log a warning if you continue to pass these to 
   `--enable-feature`.
