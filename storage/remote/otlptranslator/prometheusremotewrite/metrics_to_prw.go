// Copyright 2024 The Prometheus Authors
// Licensed under the Apache License, Version 2.0 (the "License");
// you may not use this file except in compliance with the License.
// You may obtain a copy of the License at
//
// http://www.apache.org/licenses/LICENSE-2.0
//
// Unless required by applicable law or agreed to in writing, software
// distributed under the License is distributed on an "AS IS" BASIS,
// WITHOUT WARRANTIES OR CONDITIONS OF ANY KIND, either express or implied.
// See the License for the specific language governing permissions and
// limitations under the License.
// Provenance-includes-location: https://github.com/open-telemetry/opentelemetry-collector-contrib/blob/95e8f8fdc2a9dc87230406c9a3cf02be4fd68bea/pkg/translator/prometheusremotewrite/metrics_to_prw.go
// Provenance-includes-license: Apache-2.0
// Provenance-includes-copyright: Copyright The OpenTelemetry Authors.

package prometheusremotewrite

import (
	"context"
	"errors"
	"fmt"
	"math"
	"time"

	"github.com/prometheus/otlptranslator"
	"go.opentelemetry.io/collector/pdata/pcommon"
	"go.opentelemetry.io/collector/pdata/pmetric"
	"go.uber.org/multierr"

	"github.com/prometheus/prometheus/config"
	"github.com/prometheus/prometheus/model/metadata"
	"github.com/prometheus/prometheus/storage/remote/otlptranslator/prometheusremotewrite/labels"
	"github.com/prometheus/prometheus/util/annotations"
)

type PromoteResourceAttributes struct {
	promoteAll bool
	attrs      map[string]struct{}
}

type Settings struct {
	Namespace                         string
	ExternalLabels                    map[string]string
	DisableTargetInfo                 bool
	AddMetricSuffixes                 bool
	AllowUTF8                         bool
	PromoteResourceAttributes         *PromoteResourceAttributes
	KeepIdentifyingResourceAttributes bool
	ConvertHistogramsToNHCB           bool
	AllowDeltaTemporality             bool
	// LookbackDelta is the PromQL engine lookback delta.
	LookbackDelta time.Duration
	// PromoteScopeMetadata controls whether to promote OTel scope metadata to metric labels.
	PromoteScopeMetadata    bool
	EnableTypeAndUnitLabels bool
}

// PrometheusConverter converts from OTel write format to Prometheus remote write format.
type PrometheusConverter struct {
	unique         map[uint64]labels.Labels
	conflicts      map[uint64][]labels.Labels
	everyN         everyNTimes
	scratchBuilder labels.ScratchBuilder
	builder        *labels.Builder
	appender       CombinedAppender
}

func NewPrometheusConverter(appender CombinedAppender) *PrometheusConverter {
	return &PrometheusConverter{
		unique:         map[uint64]labels.Labels{},
		conflicts:      map[uint64][]labels.Labels{},
		scratchBuilder: labels.NewScratchBuilder(0),
		builder:        labels.NewBuilder(labels.EmptyLabels()),
		appender:       appender,
	}
}

func TranslatorMetricFromOtelMetric(metric pmetric.Metric) otlptranslator.Metric {
	m := otlptranslator.Metric{
		Name: metric.Name(),
		Unit: metric.Unit(),
		Type: otlptranslator.MetricTypeUnknown,
	}
	switch metric.Type() {
	case pmetric.MetricTypeGauge:
		m.Type = otlptranslator.MetricTypeGauge
	case pmetric.MetricTypeSum:
		if metric.Sum().IsMonotonic() {
			m.Type = otlptranslator.MetricTypeMonotonicCounter
		} else {
			m.Type = otlptranslator.MetricTypeNonMonotonicCounter
		}
	case pmetric.MetricTypeSummary:
		m.Type = otlptranslator.MetricTypeSummary
	case pmetric.MetricTypeHistogram:
		m.Type = otlptranslator.MetricTypeHistogram
	case pmetric.MetricTypeExponentialHistogram:
		m.Type = otlptranslator.MetricTypeExponentialHistogram
	}
	return m
}

type scope struct {
	name       string
	version    string
	schemaURL  string
	attributes pcommon.Map
}

func newScopeFromScopeMetrics(scopeMetrics pmetric.ScopeMetrics) scope {
	s := scopeMetrics.Scope()
	return scope{
		name:       s.Name(),
		version:    s.Version(),
		schemaURL:  scopeMetrics.SchemaUrl(),
		attributes: s.Attributes(),
	}
}

// FromMetrics converts pmetric.Metrics to Prometheus remote write format.
func (c *PrometheusConverter) FromMetrics(ctx context.Context, md pmetric.Metrics, settings Settings) (annots annotations.Annotations, errs error) {
	namer := otlptranslator.MetricNamer{
		Namespace:          settings.Namespace,
		WithMetricSuffixes: settings.AddMetricSuffixes,
		UTF8Allowed:        settings.AllowUTF8,
	}
	unitNamer := otlptranslator.UnitNamer{}
	c.everyN = everyNTimes{n: 128}
	resourceMetricsSlice := md.ResourceMetrics()

	numMetrics := 0
	for i := 0; i < resourceMetricsSlice.Len(); i++ {
		scopeMetricsSlice := resourceMetricsSlice.At(i).ScopeMetrics()
		for j := 0; j < scopeMetricsSlice.Len(); j++ {
			numMetrics += scopeMetricsSlice.At(j).Metrics().Len()
		}
	}

	for i := 0; i < resourceMetricsSlice.Len(); i++ {
		resourceMetrics := resourceMetricsSlice.At(i)
		resource := resourceMetrics.Resource()
		scopeMetricsSlice := resourceMetrics.ScopeMetrics()
		// keep track of the earliest and latest timestamp in the ResourceMetrics for
		// use with the "target" info metric
		earliestTimestamp := pcommon.Timestamp(math.MaxUint64)
		latestTimestamp := pcommon.Timestamp(0)
		for j := 0; j < scopeMetricsSlice.Len(); j++ {
			scopeMetrics := scopeMetricsSlice.At(j)
			scope := newScopeFromScopeMetrics(scopeMetrics)
			metricSlice := scopeMetrics.Metrics()

			// TODO: decide if instrumentation library information should be exported as labels
			for k := 0; k < metricSlice.Len(); k++ {
				if err := c.everyN.checkContext(ctx); err != nil {
					errs = multierr.Append(errs, err)
					return
				}

				metric := metricSlice.At(k)
				earliestTimestamp, latestTimestamp = findMinAndMaxTimestamps(metric, earliestTimestamp, latestTimestamp)
				temporality, hasTemporality, err := aggregationTemporality(metric)
				if err != nil {
					errs = multierr.Append(errs, err)
					continue
				}

				if hasTemporality &&
					// Cumulative temporality is always valid.
					// Delta temporality is also valid if AllowDeltaTemporality is true.
					// All other temporality values are invalid.
					(temporality != pmetric.AggregationTemporalityCumulative &&
						(!settings.AllowDeltaTemporality || temporality != pmetric.AggregationTemporalityDelta)) {
					errs = multierr.Append(errs, fmt.Errorf("invalid temporality and type combination for metric %q", metric.Name()))
					continue
				}

				promName, err := namer.Build(TranslatorMetricFromOtelMetric(metric))
				if err != nil {
					errs = multierr.Append(errs, err)
					continue
				}
				meta := metadata.Metadata{
					Type: otelMetricTypeToPromMetricType(metric),
					Unit: unitNamer.Build(metric.Unit()),
					Help: metric.Description(),
				}

				// handle individual metrics based on type
				//exhaustive:enforce
				switch metric.Type() {
				case pmetric.MetricTypeGauge:
					dataPoints := metric.Gauge().DataPoints()
					if dataPoints.Len() == 0 {
						errs = multierr.Append(errs, fmt.Errorf("empty data points. %s is dropped", metric.Name()))
						break
					}
					if err := c.addGaugeNumberDataPoints(ctx, dataPoints, resource, settings, promName, scope, meta); err != nil {
						errs = multierr.Append(errs, err)
						if errors.Is(err, context.Canceled) || errors.Is(err, context.DeadlineExceeded) {
							return
						}
					}
				case pmetric.MetricTypeSum:
					dataPoints := metric.Sum().DataPoints()
					if dataPoints.Len() == 0 {
						errs = multierr.Append(errs, fmt.Errorf("empty data points. %s is dropped", metric.Name()))
						break
					}
<<<<<<< HEAD
					if err := c.addSumNumberDataPoints(ctx, dataPoints, resource, metric, settings, promName, scope, meta); err != nil {
=======
					if err := c.addSumNumberDataPoints(ctx, dataPoints, resource, settings, metadata, scope); err != nil {
>>>>>>> 208187ea
						errs = multierr.Append(errs, err)
						if errors.Is(err, context.Canceled) || errors.Is(err, context.DeadlineExceeded) {
							return
						}
					}
				case pmetric.MetricTypeHistogram:
					dataPoints := metric.Histogram().DataPoints()
					if dataPoints.Len() == 0 {
						errs = multierr.Append(errs, fmt.Errorf("empty data points. %s is dropped", metric.Name()))
						break
					}
					if settings.ConvertHistogramsToNHCB {
						ws, err := c.addCustomBucketsHistogramDataPoints(
							ctx, dataPoints, resource, settings, promName, temporality, scope, meta,
						)
						annots.Merge(ws)
						if err != nil {
							errs = multierr.Append(errs, err)
							if errors.Is(err, context.Canceled) || errors.Is(err, context.DeadlineExceeded) {
								return
							}
						}
					} else {
						if err := c.addHistogramDataPoints(ctx, dataPoints, resource, settings, promName, scope, meta); err != nil {
							errs = multierr.Append(errs, err)
							if errors.Is(err, context.Canceled) || errors.Is(err, context.DeadlineExceeded) {
								return
							}
						}
					}
				case pmetric.MetricTypeExponentialHistogram:
					dataPoints := metric.ExponentialHistogram().DataPoints()
					if dataPoints.Len() == 0 {
						errs = multierr.Append(errs, fmt.Errorf("empty data points. %s is dropped", metric.Name()))
						break
					}
					ws, err := c.addExponentialHistogramDataPoints(
						ctx,
						dataPoints,
						resource,
						settings,
						promName,
						temporality,
						scope,
						meta,
					)
					annots.Merge(ws)
					if err != nil {
						errs = multierr.Append(errs, err)
						if errors.Is(err, context.Canceled) || errors.Is(err, context.DeadlineExceeded) {
							return
						}
					}
				case pmetric.MetricTypeSummary:
					dataPoints := metric.Summary().DataPoints()
					if dataPoints.Len() == 0 {
						errs = multierr.Append(errs, fmt.Errorf("empty data points. %s is dropped", metric.Name()))
						break
					}
					if err := c.addSummaryDataPoints(ctx, dataPoints, resource, settings, promName, scope, meta); err != nil {
						errs = multierr.Append(errs, err)
						if errors.Is(err, context.Canceled) || errors.Is(err, context.DeadlineExceeded) {
							return
						}
					}
				default:
					errs = multierr.Append(errs, errors.New("unsupported metric type"))
				}
			}
		}
		if earliestTimestamp < pcommon.Timestamp(math.MaxUint64) {
			// We have at least one metric sample for this resource.
			// Generate a corresponding target_info series.
			if err := c.addResourceTargetInfo(resource, settings, earliestTimestamp.AsTime(), latestTimestamp.AsTime()); err != nil {
				errs = multierr.Append(errs, err)
			}
		}
	}

	return
}

func NewPromoteResourceAttributes(otlpCfg config.OTLPConfig) *PromoteResourceAttributes {
	attrs := otlpCfg.PromoteResourceAttributes
	if otlpCfg.PromoteAllResourceAttributes {
		attrs = otlpCfg.IgnoreResourceAttributes
	}
	attrsMap := make(map[string]struct{}, len(attrs))
	for _, s := range attrs {
		attrsMap[s] = struct{}{}
	}
	return &PromoteResourceAttributes{
		promoteAll: otlpCfg.PromoteAllResourceAttributes,
		attrs:      attrsMap,
	}
}

// addPromotedAttributes adds labels for promoted resourceAttributes to the builder.
func (s *PromoteResourceAttributes) addPromotedAttributes(builder *labels.Builder, resourceAttributes pcommon.Map, allowUTF8 bool) error {
	if s == nil {
		return nil
	}

	labelNamer := otlptranslator.LabelNamer{UTF8Allowed: allowUTF8}
	if s.promoteAll {
		var err error
		resourceAttributes.Range(func(name string, value pcommon.Value) bool {
			if _, exists := s.attrs[name]; !exists {
				var normalized string
				normalized, err = labelNamer.Build(name)
				if err != nil {
					return false
				}
				if builder.Get(normalized) == "" {
					builder.Set(normalized, value.AsString())
				}
			}
			return true
		})
		return err
	}
	var err error
	resourceAttributes.Range(func(name string, value pcommon.Value) bool {
		if _, exists := s.attrs[name]; exists {
			var normalized string
			normalized, err = labelNamer.Build(name)
			if err != nil {
				return false
			}
			if builder.Get(normalized) == "" {
				builder.Set(normalized, value.AsString())
			}
		}
		return true
	})
	return err
}<|MERGE_RESOLUTION|>--- conflicted
+++ resolved
@@ -207,11 +207,7 @@
 						errs = multierr.Append(errs, fmt.Errorf("empty data points. %s is dropped", metric.Name()))
 						break
 					}
-<<<<<<< HEAD
-					if err := c.addSumNumberDataPoints(ctx, dataPoints, resource, metric, settings, promName, scope, meta); err != nil {
-=======
-					if err := c.addSumNumberDataPoints(ctx, dataPoints, resource, settings, metadata, scope); err != nil {
->>>>>>> 208187ea
+					if err := c.addSumNumberDataPoints(ctx, dataPoints, resource, settings, promName, scope, meta); err != nil {
 						errs = multierr.Append(errs, err)
 						if errors.Is(err, context.Canceled) || errors.Is(err, context.DeadlineExceeded) {
 							return
