// Copyright 2024 The Prometheus Authors
// Licensed under the Apache License, Version 2.0 (the "License");
// you may not use this file except in compliance with the License.
// You may obtain a copy of the License at
//
// http://www.apache.org/licenses/LICENSE-2.0
//
// Unless required by applicable law or agreed to in writing, software
// distributed under the License is distributed on an "AS IS" BASIS,
// WITHOUT WARRANTIES OR CONDITIONS OF ANY KIND, either express or implied.
// See the License for the specific language governing permissions and
// limitations under the License.
// Provenance-includes-location: https://github.com/open-telemetry/opentelemetry-collector-contrib/blob/95e8f8fdc2a9dc87230406c9a3cf02be4fd68bea/pkg/translator/prometheusremotewrite/histograms.go
// Provenance-includes-license: Apache-2.0
// Provenance-includes-copyright: Copyright The OpenTelemetry Authors.

package prometheusremotewrite

import (
	"context"
	"fmt"
	"math"

	"github.com/prometheus/common/model"
	"go.opentelemetry.io/collector/pdata/pcommon"
	"go.opentelemetry.io/collector/pdata/pmetric"

	"github.com/prometheus/prometheus/model/histogram"
	"github.com/prometheus/prometheus/model/metadata"
	"github.com/prometheus/prometheus/model/value"
	"github.com/prometheus/prometheus/util/annotations"
)

const defaultZeroThreshold = 1e-128

// addExponentialHistogramDataPoints adds OTel exponential histogram data points to the corresponding time series
// as native histogram samples.
func (c *PrometheusConverter) addExponentialHistogramDataPoints(ctx context.Context, dataPoints pmetric.ExponentialHistogramDataPointSlice,
	resource pcommon.Resource, settings Settings, promName string, temporality pmetric.AggregationTemporality,
	scope scope, meta metadata.Metadata,
) (annotations.Annotations, error) {
	var annots annotations.Annotations
	for x := 0; x < dataPoints.Len(); x++ {
		if err := c.everyN.checkContext(ctx); err != nil {
			return annots, err
		}

		pt := dataPoints.At(x)

		hp, ws, err := exponentialToNativeHistogram(pt, temporality)
		annots.Merge(ws)
		if err != nil {
			return annots, err
		}

<<<<<<< HEAD
		lbls := c.createAttributes(
=======
		lbls, err := createAttributes(
>>>>>>> 25aee26a
			resource,
			pt.Attributes(),
			scope,
			settings,
			nil,
			true,
			meta,
			model.MetricNameLabel,
			promName,
		)
<<<<<<< HEAD
		ts := convertTimeStamp(pt.Timestamp())
		ct := convertTimeStamp(pt.StartTimestamp())
		exemplars, err := c.getPromExemplars(ctx, pt.Exemplars())
=======
		if err != nil {
			return nil, err
		}
		ts, _ := c.getOrCreateTimeSeries(lbls)
		ts.Histograms = append(ts.Histograms, histogram)

		exemplars, err := getPromExemplars[pmetric.ExponentialHistogramDataPoint](ctx, &c.everyN, pt)
>>>>>>> 25aee26a
		if err != nil {
			return annots, err
		}
		// OTel exponential histograms are always Int Histograms.
		if err = c.appender.AppendHistogram(promName, lbls, meta, ts, ct, hp, exemplars); err != nil {
			return annots, err
		}
	}

	return annots, nil
}

// exponentialToNativeHistogram translates an OTel Exponential Histogram data point
// to a Prometheus Native Histogram.
func exponentialToNativeHistogram(p pmetric.ExponentialHistogramDataPoint, temporality pmetric.AggregationTemporality) (*histogram.Histogram, annotations.Annotations, error) {
	var annots annotations.Annotations
	scale := p.Scale()
	if scale < -4 {
		return nil, annots,
			fmt.Errorf("cannot convert exponential to native histogram."+
				" Scale must be >= -4, was %d", scale)
	}

	var scaleDown int32
	if scale > 8 {
		scaleDown = scale - 8
		scale = 8
	}

	pSpans, pDeltas := convertBucketsLayout(p.Positive().BucketCounts().AsRaw(), p.Positive().Offset(), scaleDown, true)
	nSpans, nDeltas := convertBucketsLayout(p.Negative().BucketCounts().AsRaw(), p.Negative().Offset(), scaleDown, true)

	// The counter reset detection must be compatible with Prometheus to
	// safely set ResetHint to NO. This is not ensured currently.
	// Sending a sample that triggers counter reset but with ResetHint==NO
	// would lead to Prometheus panic as it does not double check the hint.
	// Thus we're explicitly saying UNKNOWN here, which is always safe.
	// TODO: using created time stamp should be accurate, but we
	// need to know here if it was used for the detection.
	// Ref: https://github.com/open-telemetry/opentelemetry-collector-contrib/pull/28663#issuecomment-1810577303
	// Counter reset detection in Prometheus: https://github.com/prometheus/prometheus/blob/f997c72f294c0f18ca13fa06d51889af04135195/tsdb/chunkenc/histogram.go#L232
	resetHint := histogram.UnknownCounterReset

	if temporality == pmetric.AggregationTemporalityDelta {
		// If the histogram has delta temporality, set the reset hint to gauge to avoid unnecessary chunk cutting.
		// We're in an early phase of implementing delta support (proposal: https://github.com/prometheus/proposals/pull/48/).
		// This might be changed to a different hint name as gauge type might be misleading for samples that should be
		// summed over time.
		resetHint = histogram.GaugeType
	}
	h := &histogram.Histogram{
		CounterResetHint: resetHint,
		Schema:           scale,
		// TODO use zero_threshold, if set, see
		// https://github.com/open-telemetry/opentelemetry-proto/pull/441
		ZeroThreshold:   defaultZeroThreshold,
		ZeroCount:       p.ZeroCount(),
		PositiveSpans:   pSpans,
		PositiveBuckets: pDeltas,
		NegativeSpans:   nSpans,
		NegativeBuckets: nDeltas,
	}

	if p.Flags().NoRecordedValue() {
		h.Sum = math.Float64frombits(value.StaleNaN)
		h.Count = value.StaleNaN
	} else {
		if p.HasSum() {
			h.Sum = p.Sum()
		}
		h.Count = p.Count()
		if p.Count() == 0 && h.Sum != 0 {
			annots.Add(fmt.Errorf("exponential histogram data point has zero count, but non-zero sum: %f", h.Sum))
		}
	}
	return h, annots, nil
}

// convertBucketsLayout translates OTel Explicit or Exponential Histogram dense buckets
// representation to Prometheus Native Histogram sparse bucket representation. This is used
// for translating Exponential Histograms into Native Histograms, and Explicit Histograms
// into Native Histograms with Custom Buckets.
//
// The translation logic is taken from the client_golang `histogram.go#makeBuckets`
// function, see `makeBuckets` https://github.com/prometheus/client_golang/blob/main/prometheus/histogram.go
//
// scaleDown is the factor by which the buckets are scaled down. In other words 2^scaleDown buckets will be merged into one.
//
// When converting from OTel Exponential Histograms to Native Histograms, the
// bucket indexes conversion is adjusted, since OTel exp. histogram bucket
// index 0 corresponds to the range (1, base] while Prometheus bucket index 0
// to the range (base 1].
//
// When converting from OTel Explicit Histograms to Native Histograms with Custom Buckets,
// the bucket indexes are not scaled, and the indices are not adjusted by 1.
func convertBucketsLayout(bucketCounts []uint64, offset, scaleDown int32, adjustOffset bool) ([]histogram.Span, []int64) {
	if len(bucketCounts) == 0 {
		return nil, nil
	}

	var (
		spans     []histogram.Span
		deltas    []int64
		count     int64
		prevCount int64
	)

	appendDelta := func(count int64) {
		spans[len(spans)-1].Length++
		deltas = append(deltas, count-prevCount)
		prevCount = count
	}

	// Let the compiler figure out that this is const during this function by
	// moving it into a local variable.
	numBuckets := len(bucketCounts)

	bucketIdx := offset>>scaleDown + 1

	initialOffset := offset
	if adjustOffset {
		initialOffset = initialOffset>>scaleDown + 1
	}

	spans = append(spans, histogram.Span{
		Offset: initialOffset,
		Length: 0,
	})

	for i := 0; i < numBuckets; i++ {
		nextBucketIdx := (int32(i)+offset)>>scaleDown + 1
		if bucketIdx == nextBucketIdx { // We have not collected enough buckets to merge yet.
			count += int64(bucketCounts[i])
			continue
		}
		if count == 0 {
			count = int64(bucketCounts[i])
			continue
		}

		gap := nextBucketIdx - bucketIdx - 1
		if gap > 2 {
			// We have to create a new span, because we have found a gap
			// of more than two buckets. The constant 2 is copied from the logic in
			// https://github.com/prometheus/client_golang/blob/27f0506d6ebbb117b6b697d0552ee5be2502c5f2/prometheus/histogram.go#L1296
			spans = append(spans, histogram.Span{
				Offset: gap,
				Length: 0,
			})
		} else {
			// We have found a small gap (or no gap at all).
			// Insert empty buckets as needed.
			for j := int32(0); j < gap; j++ {
				appendDelta(0)
			}
		}
		appendDelta(count)
		count = int64(bucketCounts[i])
		bucketIdx = nextBucketIdx
	}

	// Need to use the last item's index. The offset is scaled and adjusted by 1 as described above.
	gap := (int32(numBuckets)+offset-1)>>scaleDown + 1 - bucketIdx
	if gap > 2 {
		// We have to create a new span, because we have found a gap
		// of more than two buckets. The constant 2 is copied from the logic in
		// https://github.com/prometheus/client_golang/blob/27f0506d6ebbb117b6b697d0552ee5be2502c5f2/prometheus/histogram.go#L1296
		spans = append(spans, histogram.Span{
			Offset: gap,
			Length: 0,
		})
	} else {
		// We have found a small gap (or no gap at all).
		// Insert empty buckets as needed.
		for j := int32(0); j < gap; j++ {
			appendDelta(0)
		}
	}
	appendDelta(count)

	return spans, deltas
}

func (c *PrometheusConverter) addCustomBucketsHistogramDataPoints(ctx context.Context, dataPoints pmetric.HistogramDataPointSlice,
	resource pcommon.Resource, settings Settings, promName string, temporality pmetric.AggregationTemporality,
	scope scope, meta metadata.Metadata,
) (annotations.Annotations, error) {
	var annots annotations.Annotations

	for x := 0; x < dataPoints.Len(); x++ {
		if err := c.everyN.checkContext(ctx); err != nil {
			return annots, err
		}

		pt := dataPoints.At(x)

		hp, ws, err := explicitHistogramToCustomBucketsHistogram(pt, temporality)
		annots.Merge(ws)
		if err != nil {
			return annots, err
		}

<<<<<<< HEAD
		lbls := c.createAttributes(
=======
		lbls, err := createAttributes(
>>>>>>> 25aee26a
			resource,
			pt.Attributes(),
			scope,
			settings,
			nil,
			true,
			meta,
			model.MetricNameLabel,
			promName,
		)
<<<<<<< HEAD
		ts := convertTimeStamp(pt.Timestamp())
		ct := convertTimeStamp(pt.StartTimestamp())
		exemplars, err := c.getPromExemplars(ctx, pt.Exemplars())
=======
		if err != nil {
			return nil, err
		}

		ts, _ := c.getOrCreateTimeSeries(lbls)
		ts.Histograms = append(ts.Histograms, histogram)

		exemplars, err := getPromExemplars[pmetric.HistogramDataPoint](ctx, &c.everyN, pt)
>>>>>>> 25aee26a
		if err != nil {
			return annots, err
		}
		if err = c.appender.AppendHistogram(promName, lbls, meta, ts, ct, hp, exemplars); err != nil {
			return annots, err
		}
	}

	return annots, nil
}

func explicitHistogramToCustomBucketsHistogram(p pmetric.HistogramDataPoint, temporality pmetric.AggregationTemporality) (*histogram.Histogram, annotations.Annotations, error) {
	var annots annotations.Annotations

	buckets := p.BucketCounts().AsRaw()
	offset := getBucketOffset(buckets)
	bucketCounts := buckets[offset:]
	positiveSpans, positiveDeltas := convertBucketsLayout(bucketCounts, int32(offset), 0, false)

	// The counter reset detection must be compatible with Prometheus to
	// safely set ResetHint to NO. This is not ensured currently.
	// Sending a sample that triggers counter reset but with ResetHint==NO
	// would lead to Prometheus panic as it does not double check the hint.
	// Thus we're explicitly saying UNKNOWN here, which is always safe.
	// TODO: using created time stamp should be accurate, but we
	// need to know here if it was used for the detection.
	// Ref: https://github.com/open-telemetry/opentelemetry-collector-contrib/pull/28663#issuecomment-1810577303
	// Counter reset detection in Prometheus: https://github.com/prometheus/prometheus/blob/f997c72f294c0f18ca13fa06d51889af04135195/tsdb/chunkenc/histogram.go#L232
	resetHint := histogram.UnknownCounterReset

	if temporality == pmetric.AggregationTemporalityDelta {
		// If the histogram has delta temporality, set the reset hint to gauge to avoid unnecessary chunk cutting.
		// We're in an early phase of implementing delta support (proposal: https://github.com/prometheus/proposals/pull/48/).
		// This might be changed to a different hint name as gauge type might be misleading for samples that should be
		// summed over time.
		resetHint = histogram.GaugeType
	}

	// TODO(carrieedwards): Add setting to limit maximum bucket count
	h := &histogram.Histogram{
		CounterResetHint: resetHint,
		Schema:           histogram.CustomBucketsSchema,
		PositiveSpans:    positiveSpans,
		PositiveBuckets:  positiveDeltas,
		// Note: OTel explicit histograms have an implicit +Inf bucket, which has a lower bound
		// of the last element in the explicit_bounds array.
		// This is similar to the custom_values array in native histograms with custom buckets.
		// Because of this shared property, the OTel explicit histogram's explicit_bounds array
		// can be mapped directly to the custom_values array.
		// See: https://github.com/open-telemetry/opentelemetry-proto/blob/d7770822d70c7bd47a6891fc9faacc66fc4af3d3/opentelemetry/proto/metrics/v1/metrics.proto#L469
		CustomValues: p.ExplicitBounds().AsRaw(),
	}

	if p.Flags().NoRecordedValue() {
		h.Sum = math.Float64frombits(value.StaleNaN)
		h.Count = value.StaleNaN
	} else {
		if p.HasSum() {
			h.Sum = p.Sum()
		}
		h.Count = p.Count()
		if p.Count() == 0 && h.Sum != 0 {
			annots.Add(fmt.Errorf("histogram data point has zero count, but non-zero sum: %f", h.Sum))
		}
	}
	return h, annots, nil
}

func getBucketOffset(buckets []uint64) (offset int) {
	for offset < len(buckets) && buckets[offset] == 0 {
		offset++
	}
	return offset
}<|MERGE_RESOLUTION|>--- conflicted
+++ resolved
@@ -53,11 +53,7 @@
 			return annots, err
 		}
 
-<<<<<<< HEAD
-		lbls := c.createAttributes(
-=======
-		lbls, err := createAttributes(
->>>>>>> 25aee26a
+		lbls, err := c.createAttributes(
 			resource,
 			pt.Attributes(),
 			scope,
@@ -68,19 +64,12 @@
 			model.MetricNameLabel,
 			promName,
 		)
-<<<<<<< HEAD
+		if err != nil {
+			return annots, err
+		}
 		ts := convertTimeStamp(pt.Timestamp())
 		ct := convertTimeStamp(pt.StartTimestamp())
 		exemplars, err := c.getPromExemplars(ctx, pt.Exemplars())
-=======
-		if err != nil {
-			return nil, err
-		}
-		ts, _ := c.getOrCreateTimeSeries(lbls)
-		ts.Histograms = append(ts.Histograms, histogram)
-
-		exemplars, err := getPromExemplars[pmetric.ExponentialHistogramDataPoint](ctx, &c.everyN, pt)
->>>>>>> 25aee26a
 		if err != nil {
 			return annots, err
 		}
@@ -283,11 +272,7 @@
 			return annots, err
 		}
 
-<<<<<<< HEAD
-		lbls := c.createAttributes(
-=======
-		lbls, err := createAttributes(
->>>>>>> 25aee26a
+		lbls, err := c.createAttributes(
 			resource,
 			pt.Attributes(),
 			scope,
@@ -298,20 +283,12 @@
 			model.MetricNameLabel,
 			promName,
 		)
-<<<<<<< HEAD
+		if err != nil {
+			return annots, err
+		}
 		ts := convertTimeStamp(pt.Timestamp())
 		ct := convertTimeStamp(pt.StartTimestamp())
 		exemplars, err := c.getPromExemplars(ctx, pt.Exemplars())
-=======
-		if err != nil {
-			return nil, err
-		}
-
-		ts, _ := c.getOrCreateTimeSeries(lbls)
-		ts.Histograms = append(ts.Histograms, histogram)
-
-		exemplars, err := getPromExemplars[pmetric.HistogramDataPoint](ctx, &c.everyN, pt)
->>>>>>> 25aee26a
 		if err != nil {
 			return annots, err
 		}
